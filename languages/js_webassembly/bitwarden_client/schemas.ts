// To parse this data:
//
<<<<<<< HEAD
//   import { Convert, ClientSettings, Command, ResponseForAPIKeyLoginResponse, ResponseForPasswordLoginResponse, ResponseForSecretDeleteResponse, ResponseForSecretIdentifierResponse, ResponseForSecretIdentifiersResponse, ResponseForSecretResponse, ResponseForSecretsDeleteResponse, ResponseForUserAPIKeyResponse } from "./file";
=======
//   import { Convert, ClientSettings, Command, ResponseForAPIKeyLoginResponse, ResponseForPasswordLoginResponse, ResponseForSecretIdentifiersResponse, ResponseForSecretResponse, ResponseForSecretsDeleteResponse } from "./file";
>>>>>>> eb8d3c83
//
//   const clientSettings = Convert.toClientSettings(json);
//   const command = Convert.toCommand(json);
//   const responseForAPIKeyLoginResponse = Convert.toResponseForAPIKeyLoginResponse(json);
//   const responseForPasswordLoginResponse = Convert.toResponseForPasswordLoginResponse(json);
//   const responseForSecretIdentifiersResponse = Convert.toResponseForSecretIdentifiersResponse(json);
//   const responseForSecretResponse = Convert.toResponseForSecretResponse(json);
//   const responseForSecretsDeleteResponse = Convert.toResponseForSecretsDeleteResponse(json);
<<<<<<< HEAD
//   const responseForUserAPIKeyResponse = Convert.toResponseForUserAPIKeyResponse(json);
=======
>>>>>>> eb8d3c83
//
// These functions will throw an error if the JSON doesn't
// match the expected interface, even if the JSON is valid.

/**
 * Basic client behavior settings. These settings specify the various targets and behavior
 * of the Bitwarden Client. They are optional and uneditable once the client is
 * initialized.
 *
 * Defaults to
 *
 * ``` # use bitwarden::client::client_settings::{ClientSettings, DeviceType}; # use
 * assert_matches::assert_matches; let settings = ClientSettings { identity_url:
 * "https://identity.bitwarden.com".to_string(), api_url:
 * "https://api.bitwarden.com".to_string(), user_agent: "Bitwarden Rust-SDK".to_string(),
 * device_type: DeviceType::SDK, state_path: None, }; let default =
 * ClientSettings::default(); assert_matches!(settings, default); ```
 *
 * Targets `localhost:8080` for debug builds.
 */
export interface ClientSettings {
    /**
     * The api url of the targeted Bitwarden instance. Defaults to `https://api.bitwarden.com`
     */
    apiUrl: string;
    /**
     * Device type to send to Bitwarden. Defaults to SDK
     */
    deviceType: DeviceType;
    /**
     * The identity url of the targeted Bitwarden instance. Defaults to
     * `https://identity.bitwarden.com`
     */
    identityUrl: string;
    /**
     * Path to the file that stores the SDK's internal state, when not set the state is kept in
     * memory only This option has no effect when compiling for WebAssembly, in that case
     * LocalStorage is always used.
     */
    statePath?: null | string;
    /**
     * The user_agent to sent to Bitwarden. Defaults to `Bitwarden Rust-SDK`
     */
    userAgent: string;
}

/**
 * Device type to send to Bitwarden. Defaults to SDK
 */
export enum DeviceType {
    Android = "Android",
    AndroidAmazon = "AndroidAmazon",
    ChromeBrowser = "ChromeBrowser",
    ChromeExtension = "ChromeExtension",
    EdgeBrowser = "EdgeBrowser",
    EdgeExtension = "EdgeExtension",
    FirefoxBrowser = "FirefoxBrowser",
    FirefoxExtension = "FirefoxExtension",
    IEBrowser = "IEBrowser",
    IOS = "iOS",
    LinuxDesktop = "LinuxDesktop",
    MACOSDesktop = "MacOsDesktop",
    OperaBrowser = "OperaBrowser",
    OperaExtension = "OperaExtension",
    SDK = "SDK",
    SafariBrowser = "SafariBrowser",
    SafariExtension = "SafariExtension",
    UWP = "UWP",
    UnknownBrowser = "UnknownBrowser",
    VivaldiBrowser = "VivaldiBrowser",
    VivaldiExtension = "VivaldiExtension",
    WindowsDesktop = "WindowsDesktop",
}

/**
 * Login with username and password
 *
 * This command is for initiating an authentication handshake with Bitwarden. Authorization
 * may fail due to requiring 2fa or captcha challenge completion despite accurate
 * credentials.
 *
 * This command is not capable of handling authentication requiring 2fa or captcha.
 *
 * Returns: [PasswordLoginResponse](crate::sdk::auth::response::PasswordLoginResponse)
 *
 * Login with API Key
 *
 * This command is for initiating an authentication handshake with Bitwarden.
 *
 * Returns: [ApiKeyLoginResponse](crate::sdk::auth::response::ApiKeyLoginResponse)
 *
 * Login with Secrets Manager Access Token
 *
 * This command is for initiating an authentication handshake with Bitwarden.
 *
 * Returns: [ApiKeyLoginResponse](crate::sdk::auth::response::ApiKeyLoginResponse)
 *
 * Login with a previously saved session
 *
 * > Requires Authentication Get the API key of the currently authenticated user
 *
 * Returns:
 * [UserApiKeyResponse](crate::sdk::response::user_api_key_response::UserApiKeyResponse)
 *
 * Get the user's passphrase
 *
 * Returns: String
 *
 * > Requires Authentication Get the user's account data associated with this client
 *
 * Returns: [AccountData](crate::sdk::model::account_data::AccountData)
 *
 * > Requires Authentication Retrieve all user data, ciphers and organizations the user is a
 * part of
 */
export interface Command {
    passwordLogin?:    PasswordLoginRequest;
    apiKeyLogin?:      APIKeyLoginRequest;
    accessTokenLogin?: AccessTokenLoginRequest;
    sessionLogin?:     SessionLoginRequest;
    getUserApiKey?:    SecretVerificationRequest;
    fingerprint?:      FingerprintRequest;
    getAccountState?:  { [key: string]: any };
    sync?:             SyncRequest;
    secrets?:          SecretsCommand;
    projects?:         ProjectsCommand;
    folders?:          FoldersCommand;
}

/**
 * Login to Bitwarden with access token
 */
export interface AccessTokenLoginRequest {
    /**
     * Bitwarden service API access token
     */
    accessToken: string;
}

/**
 * Login to Bitwarden with Api Key
 */
export interface APIKeyLoginRequest {
    /**
     * Bitwarden account client_id
     */
    clientId: string;
    /**
     * Bitwarden account client_secret
     */
    clientSecret: string;
    /**
     * Bitwarden account master password
     */
    password: string;
}

export interface FingerprintRequest {
    /**
     * The input material, used in the fingerprint generation process.
     */
    fingerprintMaterial: string;
    /**
     * The user's public key
     */
    publicKey: string;
}

export interface FoldersCommand {
    create?: FolderCreateRequest;
    update?: FolderUpdateRequest;
    delete?: FolderDeleteRequest;
}

export interface FolderCreateRequest {
    /**
     * Encrypted folder name
     */
    name: string;
}

export interface FolderDeleteRequest {
    /**
     * ID of the folder to delete
     */
    id: string;
}

export interface FolderUpdateRequest {
    /**
     * ID of the folder to update
     */
    id: string;
    /**
     * Encrypted folder name
     */
    name: string;
}

export interface SecretVerificationRequest {
    /**
     * The user's master password to use for user verification. If supplied, this will be used
     * for verification purposes.
     */
    masterPassword?: null | string;
    /**
     * Alternate user verification method through OTP. This is provided for users who have no
     * master password due to use of Customer Managed Encryption. Must be present and valid if
     * master_password is absent.
     */
    otp?: null | string;
}

/**
 * Login to Bitwarden with Username and Password
 */
export interface PasswordLoginRequest {
    /**
     * Bitwarden account email address
     */
    email: string;
    /**
     * Bitwarden account master password
     */
    password: string;
}

/**
 * > Requires Authentication > Requires using an Access Token for login or calling Sync at
 * least once Retrieve a project by the provided identifier
 *
 * Returns: [ProjectResponse](crate::sdk::response::projects_response::ProjectResponse)
 *
 * > Requires Authentication > Requires using an Access Token for login or calling Sync at
 * least once Creates a new project in the provided organization using the given data
 *
 * Returns: [ProjectResponse](crate::sdk::response::projects_response::ProjectResponse)
 *
 * > Requires Authentication > Requires using an Access Token for login or calling Sync at
 * least once Lists all projects of the given organization
 *
 * Returns: [ProjectsResponse](crate::sdk::response::projects_response::ProjectsResponse)
 *
 * > Requires Authentication > Requires using an Access Token for login or calling Sync at
 * least once Updates an existing project with the provided ID using the given data
 *
 * Returns: [ProjectResponse](crate::sdk::response::projects_response::ProjectResponse)
 *
 * > Requires Authentication > Requires using an Access Token for login or calling Sync at
 * least once Deletes all the projects whose IDs match the provided ones
 *
 * Returns:
 * [ProjectsDeleteResponse](crate::sdk::response::projects_response::ProjectsDeleteResponse)
 */
export interface ProjectsCommand {
    get?:    ProjectGetRequest;
    create?: ProjectCreateRequest;
    list?:   ProjectsListRequest;
    update?: ProjectPutRequest;
    delete?: ProjectsDeleteRequest;
}

export interface ProjectCreateRequest {
    name: string;
    /**
     * Organization where the project will be created
     */
    organizationId: string;
}

export interface ProjectsDeleteRequest {
    /**
     * IDs of the projects to delete
     */
    ids: string[];
}

export interface ProjectGetRequest {
    /**
     * ID of the project to retrieve
     */
    id: string;
}

export interface ProjectsListRequest {
    /**
     * Organization to retrieve all the projects from
     */
    organizationId: string;
}

export interface ProjectPutRequest {
    /**
     * ID of the project to modify
     */
    id:   string;
    name: string;
    /**
     * Organization ID of the project to modify
     */
    organizationId: string;
}

/**
 * > Requires Authentication > Requires using an Access Token for login or calling Sync at
 * least once Retrieve a secret by the provided identifier
 *
 * Returns: [SecretResponse](crate::sdk::response::secrets_response::SecretResponse)
 *
 * > Requires Authentication > Requires using an Access Token for login or calling Sync at
 * least once Creates a new secret in the provided organization using the given data
 *
 * Returns: [SecretResponse](crate::sdk::response::secrets_response::SecretResponse)
 *
 * > Requires Authentication > Requires using an Access Token for login or calling Sync at
 * least once Lists all secret identifiers of the given organization, to then retrieve each
 * secret, use `CreateSecret`
 *
 * Returns:
 * [SecretIdentifiersResponse](crate::sdk::response::secrets_response::SecretIdentifiersResponse)
 *
 * > Requires Authentication > Requires using an Access Token for login or calling Sync at
 * least once Updates an existing secret with the provided ID using the given data
 *
 * Returns: [SecretResponse](crate::sdk::response::secrets_response::SecretResponse)
 *
 * > Requires Authentication > Requires using an Access Token for login or calling Sync at
 * least once Deletes all the secrets whose IDs match the provided ones
 *
 * Returns:
 * [SecretsDeleteResponse](crate::sdk::response::secrets_response::SecretsDeleteResponse)
 */
export interface SecretsCommand {
    get?:    SecretGetRequest;
    create?: SecretCreateRequest;
    list?:   SecretIdentifiersRequest;
    update?: SecretPutRequest;
    delete?: SecretsDeleteRequest;
}

export interface SecretCreateRequest {
    key:  string;
    note: string;
    /**
     * Organization where the secret will be created
     */
    organizationId: string;
    /**
     * IDs of the projects that this secret will belong to
     */
    projectIds?: string[] | null;
    value:       string;
}

export interface SecretsDeleteRequest {
    /**
     * IDs of the secrets to delete
     */
    ids: string[];
}

export interface SecretGetRequest {
    /**
     * ID of the secret to retrieve
     */
    id: string;
}

export interface SecretIdentifiersRequest {
    /**
     * Organization to retrieve all the secrets from
     */
    organizationId: string;
}

export interface SecretPutRequest {
    /**
     * ID of the secret to modify
     */
    id:   string;
    key:  string;
    note: string;
    /**
     * Organization ID of the secret to modify
     */
    organizationId: string;
    value:          string;
}

/**
 * Login to Bitwarden using a saved session
 */
export interface SessionLoginRequest {
    /**
     * User's master password, used to unlock the vault
     */
    password: string;
    /**
     * User's uuid
     */
    userId: string;
}

export interface SyncRequest {
    /**
     * Exclude the subdomains from the response, defaults to false
     */
    excludeSubdomains?: boolean | null;
}

export interface ResponseForAPIKeyLoginResponse {
    /**
     * The response data. Populated if `success` is true.
     */
    data?: APIKeyLoginResponse | null;
    /**
     * A message for any error that may occur. Populated if `success` is false.
     */
    errorMessage?: null | string;
    /**
     * Whether or not the SDK request succeeded.
     */
    success: boolean;
}

export interface APIKeyLoginResponse {
    authenticated: boolean;
    /**
     * Whether or not the user is required to update their master password
     */
    forcePasswordReset: boolean;
    /**
     * TODO: What does this do?
     */
    resetMasterPassword: boolean;
    twoFactor?:          APIKeyLoginResponseTwoFactorProviders | null;
}

export interface APIKeyLoginResponseTwoFactorProviders {
    authenticator?: PurpleAuthenticator | null;
    /**
     * Duo-backed 2fa
     */
    duo?: PurpleDuo | null;
    /**
     * Email 2fa
     */
    email?: PurpleEmail | null;
    /**
     * Duo-backed 2fa operated by an organization the user is a member of
     */
    organizationDuo?: PurpleDuo | null;
    /**
     * Presence indicates the user has stored this device as bypassing 2fa
     */
    remember?: PurpleRemember | null;
    /**
     * WebAuthn-backed 2fa
     */
    webAuthn?: PurpleWebAuthn | null;
    /**
     * Yubikey-backed 2fa
     */
    yubiKey?: PurpleYubiKey | null;
}

export interface PurpleAuthenticator {
}

export interface PurpleDuo {
    host:      string;
    signature: string;
}

export interface PurpleEmail {
    /**
     * The email to request a 2fa TOTP for
     */
    email: string;
}

export interface PurpleRemember {
}

export interface PurpleWebAuthn {
}

export interface PurpleYubiKey {
    /**
     * Whether the stored yubikey supports near field communication
     */
    nfc: boolean;
}

export interface ResponseForPasswordLoginResponse {
    /**
     * The response data. Populated if `success` is true.
     */
    data?: PasswordLoginResponse | null;
    /**
     * A message for any error that may occur. Populated if `success` is false.
     */
    errorMessage?: null | string;
    /**
     * Whether or not the SDK request succeeded.
     */
    success: boolean;
}

export interface PasswordLoginResponse {
    authenticated: boolean;
    /**
     * The information required to present the user with a captcha challenge. Only present when
     * authentication fails due to requiring validation of a captcha challenge.
     */
    captcha?: CAPTCHAResponse | null;
    /**
     * Whether or not the user is required to update their master password
     */
    forcePasswordReset: boolean;
    /**
     * TODO: What does this do?
     */
    resetMasterPassword: boolean;
    /**
     * The available two factor authentication options. Present only when authentication fails
     * due to requiring a second authentication factor.
     */
    twoFactor?: PasswordLoginResponseTwoFactorProviders | null;
}

export interface CAPTCHAResponse {
    /**
     * hcaptcha site key
     */
    siteKey: string;
}

export interface PasswordLoginResponseTwoFactorProviders {
    authenticator?: FluffyAuthenticator | null;
    /**
     * Duo-backed 2fa
     */
    duo?: FluffyDuo | null;
    /**
     * Email 2fa
     */
    email?: FluffyEmail | null;
    /**
     * Duo-backed 2fa operated by an organization the user is a member of
     */
    organizationDuo?: FluffyDuo | null;
    /**
     * Presence indicates the user has stored this device as bypassing 2fa
     */
    remember?: FluffyRemember | null;
    /**
     * WebAuthn-backed 2fa
     */
    webAuthn?: FluffyWebAuthn | null;
    /**
     * Yubikey-backed 2fa
     */
    yubiKey?: FluffyYubiKey | null;
}

export interface FluffyAuthenticator {
}

export interface FluffyDuo {
    host:      string;
    signature: string;
}

export interface FluffyEmail {
    /**
     * The email to request a 2fa TOTP for
     */
    email: string;
}

export interface FluffyRemember {
}

export interface FluffyWebAuthn {
}

export interface FluffyYubiKey {
    /**
     * Whether the stored yubikey supports near field communication
     */
    nfc: boolean;
}

export interface ResponseForSecretIdentifiersResponse {
    /**
     * The response data. Populated if `success` is true.
     */
    data?: SecretIdentifiersResponse | null;
    /**
     * A message for any error that may occur. Populated if `success` is false.
     */
    errorMessage?: null | string;
    /**
     * Whether or not the SDK request succeeded.
     */
    success: boolean;
}

export interface SecretIdentifiersResponse {
    data: SecretIdentifierResponse[];
}

export interface SecretIdentifierResponse {
    id:             string;
    key:            string;
    organizationId: string;
}

export interface ResponseForSecretResponse {
    /**
     * The response data. Populated if `success` is true.
     */
    data?: SecretResponse | null;
    /**
     * A message for any error that may occur. Populated if `success` is false.
     */
    errorMessage?: null | string;
    /**
     * Whether or not the SDK request succeeded.
     */
    success: boolean;
}

export interface SecretResponse {
    creationDate:   string;
    id:             string;
    key:            string;
    note:           string;
    object:         string;
    organizationId: string;
    projectId?:     null | string;
    revisionDate:   string;
    value:          string;
}

export interface ResponseForSecretsDeleteResponse {
    /**
     * The response data. Populated if `success` is true.
     */
    data?: SecretsDeleteResponse | null;
    /**
     * A message for any error that may occur. Populated if `success` is false.
     */
    errorMessage?: null | string;
    /**
     * Whether or not the SDK request succeeded.
     */
    success: boolean;
}

export interface SecretsDeleteResponse {
    data: SecretDeleteResponse[];
}

export interface SecretDeleteResponse {
    error?: null | string;
    id:     string;
}

<<<<<<< HEAD
export interface ResponseForUserAPIKeyResponse {
    /**
     * The response data. Populated if `success` is true.
     */
    data?: UserAPIKeyResponse | null;
    /**
     * A message for any error that may occur. Populated if `success` is false.
     */
    errorMessage?: null | string;
    /**
     * Whether or not the SDK request succeeded.
     */
    success: boolean;
}

export interface UserAPIKeyResponse {
    /**
     * The user's API key, which represents the client_secret portion of an oauth request.
     */
    apiKey: string;
}

=======
>>>>>>> eb8d3c83
// Converts JSON strings to/from your types
// and asserts the results of JSON.parse at runtime
export class Convert {
    public static toClientSettings(json: string): ClientSettings {
        return cast(JSON.parse(json), r("ClientSettings"));
    }

    public static clientSettingsToJson(value: ClientSettings): string {
        return JSON.stringify(uncast(value, r("ClientSettings")), null, 2);
    }

    public static toCommand(json: string): Command {
        return cast(JSON.parse(json), r("Command"));
    }

    public static commandToJson(value: Command): string {
        return JSON.stringify(uncast(value, r("Command")), null, 2);
    }

    public static toResponseForAPIKeyLoginResponse(json: string): ResponseForAPIKeyLoginResponse {
        return cast(JSON.parse(json), r("ResponseForAPIKeyLoginResponse"));
    }

    public static responseForAPIKeyLoginResponseToJson(value: ResponseForAPIKeyLoginResponse): string {
        return JSON.stringify(uncast(value, r("ResponseForAPIKeyLoginResponse")), null, 2);
    }

    public static toResponseForPasswordLoginResponse(json: string): ResponseForPasswordLoginResponse {
        return cast(JSON.parse(json), r("ResponseForPasswordLoginResponse"));
    }

    public static responseForPasswordLoginResponseToJson(value: ResponseForPasswordLoginResponse): string {
        return JSON.stringify(uncast(value, r("ResponseForPasswordLoginResponse")), null, 2);
    }

    public static toResponseForSecretIdentifiersResponse(json: string): ResponseForSecretIdentifiersResponse {
        return cast(JSON.parse(json), r("ResponseForSecretIdentifiersResponse"));
    }

    public static responseForSecretIdentifiersResponseToJson(value: ResponseForSecretIdentifiersResponse): string {
        return JSON.stringify(uncast(value, r("ResponseForSecretIdentifiersResponse")), null, 2);
    }

    public static toResponseForSecretResponse(json: string): ResponseForSecretResponse {
        return cast(JSON.parse(json), r("ResponseForSecretResponse"));
    }

    public static responseForSecretResponseToJson(value: ResponseForSecretResponse): string {
        return JSON.stringify(uncast(value, r("ResponseForSecretResponse")), null, 2);
    }

    public static toResponseForSecretsDeleteResponse(json: string): ResponseForSecretsDeleteResponse {
        return cast(JSON.parse(json), r("ResponseForSecretsDeleteResponse"));
    }

    public static responseForSecretsDeleteResponseToJson(value: ResponseForSecretsDeleteResponse): string {
        return JSON.stringify(uncast(value, r("ResponseForSecretsDeleteResponse")), null, 2);
    }
<<<<<<< HEAD

    public static toResponseForUserAPIKeyResponse(json: string): ResponseForUserAPIKeyResponse {
        return cast(JSON.parse(json), r("ResponseForUserAPIKeyResponse"));
    }

    public static responseForUserAPIKeyResponseToJson(value: ResponseForUserAPIKeyResponse): string {
        return JSON.stringify(uncast(value, r("ResponseForUserAPIKeyResponse")), null, 2);
    }
=======
>>>>>>> eb8d3c83
}

function invalidValue(typ: any, val: any, key: any, parent: any = ''): never {
    const prettyTyp = prettyTypeName(typ);
    const parentText = parent ? ` on ${parent}` : '';
    const keyText = key ? ` for key "${key}"` : '';
    throw Error(`Invalid value${keyText}${parentText}. Expected ${prettyTyp} but got ${JSON.stringify(val)}`);
}

function prettyTypeName(typ: any): string {
    if (Array.isArray(typ)) {
        if (typ.length === 2 && typ[0] === undefined) {
            return `an optional ${prettyTypeName(typ[1])}`;
        } else {
            return `one of [${typ.map(a => { return prettyTypeName(a); }).join(", ")}]`;
        }
    } else if (typeof typ === "object" && typ.literal !== undefined) {
        return typ.literal;
    } else {
        return typeof typ;
    }
}

function jsonToJSProps(typ: any): any {
    if (typ.jsonToJS === undefined) {
        const map: any = {};
        typ.props.forEach((p: any) => map[p.json] = { key: p.js, typ: p.typ });
        typ.jsonToJS = map;
    }
    return typ.jsonToJS;
}

function jsToJSONProps(typ: any): any {
    if (typ.jsToJSON === undefined) {
        const map: any = {};
        typ.props.forEach((p: any) => map[p.js] = { key: p.json, typ: p.typ });
        typ.jsToJSON = map;
    }
    return typ.jsToJSON;
}

function transform(val: any, typ: any, getProps: any, key: any = '', parent: any = ''): any {
    function transformPrimitive(typ: string, val: any): any {
        if (typeof typ === typeof val) return val;
        return invalidValue(typ, val, key, parent);
    }

    function transformUnion(typs: any[], val: any): any {
        // val must validate against one typ in typs
        const l = typs.length;
        for (let i = 0; i < l; i++) {
            const typ = typs[i];
            try {
                return transform(val, typ, getProps);
            } catch (_) {}
        }
        return invalidValue(typs, val, key, parent);
    }

    function transformEnum(cases: string[], val: any): any {
        if (cases.indexOf(val) !== -1) return val;
        return invalidValue(cases.map(a => { return l(a); }), val, key, parent);
    }

    function transformArray(typ: any, val: any): any {
        // val must be an array with no invalid elements
        if (!Array.isArray(val)) return invalidValue(l("array"), val, key, parent);
        return val.map(el => transform(el, typ, getProps));
    }

    function transformDate(val: any): any {
        if (val === null) {
            return null;
        }
        const d = new Date(val);
        if (isNaN(d.valueOf())) {
            return invalidValue(l("Date"), val, key, parent);
        }
        return d;
    }

    function transformObject(props: { [k: string]: any }, additional: any, val: any): any {
        if (val === null || typeof val !== "object" || Array.isArray(val)) {
            return invalidValue(l(ref || "object"), val, key, parent);
        }
        const result: any = {};
        Object.getOwnPropertyNames(props).forEach(key => {
            const prop = props[key];
            const v = Object.prototype.hasOwnProperty.call(val, key) ? val[key] : undefined;
            result[prop.key] = transform(v, prop.typ, getProps, key, ref);
        });
        Object.getOwnPropertyNames(val).forEach(key => {
            if (!Object.prototype.hasOwnProperty.call(props, key)) {
                result[key] = transform(val[key], additional, getProps, key, ref);
            }
        });
        return result;
    }

    if (typ === "any") return val;
    if (typ === null) {
        if (val === null) return val;
        return invalidValue(typ, val, key, parent);
    }
    if (typ === false) return invalidValue(typ, val, key, parent);
    let ref: any = undefined;
    while (typeof typ === "object" && typ.ref !== undefined) {
        ref = typ.ref;
        typ = typeMap[typ.ref];
    }
    if (Array.isArray(typ)) return transformEnum(typ, val);
    if (typeof typ === "object") {
        return typ.hasOwnProperty("unionMembers") ? transformUnion(typ.unionMembers, val)
            : typ.hasOwnProperty("arrayItems")    ? transformArray(typ.arrayItems, val)
            : typ.hasOwnProperty("props")         ? transformObject(getProps(typ), typ.additional, val)
            : invalidValue(typ, val, key, parent);
    }
    // Numbers can be parsed by Date but shouldn't be.
    if (typ === Date && typeof val !== "number") return transformDate(val);
    return transformPrimitive(typ, val);
}

function cast<T>(val: any, typ: any): T {
    return transform(val, typ, jsonToJSProps);
}

function uncast<T>(val: T, typ: any): any {
    return transform(val, typ, jsToJSONProps);
}

function l(typ: any) {
    return { literal: typ };
}

function a(typ: any) {
    return { arrayItems: typ };
}

function u(...typs: any[]) {
    return { unionMembers: typs };
}

function o(props: any[], additional: any) {
    return { props, additional };
}

function m(additional: any) {
    return { props: [], additional };
}

function r(name: string) {
    return { ref: name };
}

const typeMap: any = {
    "ClientSettings": o([
        { json: "apiUrl", js: "apiUrl", typ: "" },
        { json: "deviceType", js: "deviceType", typ: r("DeviceType") },
        { json: "identityUrl", js: "identityUrl", typ: "" },
        { json: "statePath", js: "statePath", typ: u(undefined, u(null, "")) },
        { json: "userAgent", js: "userAgent", typ: "" },
    ], false),
    "Command": o([
        { json: "passwordLogin", js: "passwordLogin", typ: u(undefined, r("PasswordLoginRequest")) },
        { json: "apiKeyLogin", js: "apiKeyLogin", typ: u(undefined, r("APIKeyLoginRequest")) },
        { json: "accessTokenLogin", js: "accessTokenLogin", typ: u(undefined, r("AccessTokenLoginRequest")) },
        { json: "sessionLogin", js: "sessionLogin", typ: u(undefined, r("SessionLoginRequest")) },
        { json: "getUserApiKey", js: "getUserApiKey", typ: u(undefined, r("SecretVerificationRequest")) },
        { json: "fingerprint", js: "fingerprint", typ: u(undefined, r("FingerprintRequest")) },
        { json: "getAccountState", js: "getAccountState", typ: u(undefined, m("any")) },
        { json: "sync", js: "sync", typ: u(undefined, r("SyncRequest")) },
        { json: "secrets", js: "secrets", typ: u(undefined, r("SecretsCommand")) },
        { json: "projects", js: "projects", typ: u(undefined, r("ProjectsCommand")) },
        { json: "folders", js: "folders", typ: u(undefined, r("FoldersCommand")) },
    ], false),
    "AccessTokenLoginRequest": o([
        { json: "accessToken", js: "accessToken", typ: "" },
    ], false),
    "APIKeyLoginRequest": o([
        { json: "clientId", js: "clientId", typ: "" },
        { json: "clientSecret", js: "clientSecret", typ: "" },
        { json: "password", js: "password", typ: "" },
    ], false),
    "FingerprintRequest": o([
        { json: "fingerprintMaterial", js: "fingerprintMaterial", typ: "" },
        { json: "publicKey", js: "publicKey", typ: "" },
    ], false),
    "FoldersCommand": o([
        { json: "create", js: "create", typ: u(undefined, r("FolderCreateRequest")) },
        { json: "update", js: "update", typ: u(undefined, r("FolderUpdateRequest")) },
        { json: "delete", js: "delete", typ: u(undefined, r("FolderDeleteRequest")) },
    ], false),
    "FolderCreateRequest": o([
        { json: "name", js: "name", typ: "" },
    ], false),
    "FolderDeleteRequest": o([
        { json: "id", js: "id", typ: "" },
    ], false),
    "FolderUpdateRequest": o([
        { json: "id", js: "id", typ: "" },
        { json: "name", js: "name", typ: "" },
    ], false),
    "SecretVerificationRequest": o([
        { json: "masterPassword", js: "masterPassword", typ: u(undefined, u(null, "")) },
        { json: "otp", js: "otp", typ: u(undefined, u(null, "")) },
    ], false),
    "PasswordLoginRequest": o([
        { json: "email", js: "email", typ: "" },
        { json: "password", js: "password", typ: "" },
    ], false),
    "ProjectsCommand": o([
        { json: "get", js: "get", typ: u(undefined, r("ProjectGetRequest")) },
        { json: "create", js: "create", typ: u(undefined, r("ProjectCreateRequest")) },
        { json: "list", js: "list", typ: u(undefined, r("ProjectsListRequest")) },
        { json: "update", js: "update", typ: u(undefined, r("ProjectPutRequest")) },
        { json: "delete", js: "delete", typ: u(undefined, r("ProjectsDeleteRequest")) },
    ], false),
    "ProjectCreateRequest": o([
        { json: "name", js: "name", typ: "" },
        { json: "organizationId", js: "organizationId", typ: "" },
    ], false),
    "ProjectsDeleteRequest": o([
        { json: "ids", js: "ids", typ: a("") },
    ], false),
    "ProjectGetRequest": o([
        { json: "id", js: "id", typ: "" },
    ], false),
    "ProjectsListRequest": o([
        { json: "organizationId", js: "organizationId", typ: "" },
    ], false),
    "ProjectPutRequest": o([
        { json: "id", js: "id", typ: "" },
        { json: "name", js: "name", typ: "" },
        { json: "organizationId", js: "organizationId", typ: "" },
    ], false),
    "SecretsCommand": o([
        { json: "get", js: "get", typ: u(undefined, r("SecretGetRequest")) },
        { json: "create", js: "create", typ: u(undefined, r("SecretCreateRequest")) },
        { json: "list", js: "list", typ: u(undefined, r("SecretIdentifiersRequest")) },
        { json: "update", js: "update", typ: u(undefined, r("SecretPutRequest")) },
        { json: "delete", js: "delete", typ: u(undefined, r("SecretsDeleteRequest")) },
    ], false),
    "SecretCreateRequest": o([
        { json: "key", js: "key", typ: "" },
        { json: "note", js: "note", typ: "" },
        { json: "organizationId", js: "organizationId", typ: "" },
        { json: "projectIds", js: "projectIds", typ: u(undefined, u(a(""), null)) },
        { json: "value", js: "value", typ: "" },
    ], false),
    "SecretsDeleteRequest": o([
        { json: "ids", js: "ids", typ: a("") },
    ], false),
    "SecretGetRequest": o([
        { json: "id", js: "id", typ: "" },
    ], false),
    "SecretIdentifiersRequest": o([
        { json: "organizationId", js: "organizationId", typ: "" },
    ], false),
    "SecretPutRequest": o([
        { json: "id", js: "id", typ: "" },
        { json: "key", js: "key", typ: "" },
        { json: "note", js: "note", typ: "" },
        { json: "organizationId", js: "organizationId", typ: "" },
        { json: "value", js: "value", typ: "" },
    ], false),
    "SessionLoginRequest": o([
        { json: "password", js: "password", typ: "" },
        { json: "userId", js: "userId", typ: "" },
    ], false),
    "SyncRequest": o([
        { json: "excludeSubdomains", js: "excludeSubdomains", typ: u(undefined, u(true, null)) },
    ], false),
    "ResponseForAPIKeyLoginResponse": o([
        { json: "data", js: "data", typ: u(undefined, u(r("APIKeyLoginResponse"), null)) },
        { json: "errorMessage", js: "errorMessage", typ: u(undefined, u(null, "")) },
        { json: "success", js: "success", typ: true },
    ], false),
    "APIKeyLoginResponse": o([
        { json: "authenticated", js: "authenticated", typ: true },
        { json: "forcePasswordReset", js: "forcePasswordReset", typ: true },
        { json: "resetMasterPassword", js: "resetMasterPassword", typ: true },
        { json: "twoFactor", js: "twoFactor", typ: u(undefined, u(r("APIKeyLoginResponseTwoFactorProviders"), null)) },
    ], false),
    "APIKeyLoginResponseTwoFactorProviders": o([
        { json: "authenticator", js: "authenticator", typ: u(undefined, u(r("PurpleAuthenticator"), null)) },
        { json: "duo", js: "duo", typ: u(undefined, u(r("PurpleDuo"), null)) },
        { json: "email", js: "email", typ: u(undefined, u(r("PurpleEmail"), null)) },
        { json: "organizationDuo", js: "organizationDuo", typ: u(undefined, u(r("PurpleDuo"), null)) },
        { json: "remember", js: "remember", typ: u(undefined, u(r("PurpleRemember"), null)) },
        { json: "webAuthn", js: "webAuthn", typ: u(undefined, u(r("PurpleWebAuthn"), null)) },
        { json: "yubiKey", js: "yubiKey", typ: u(undefined, u(r("PurpleYubiKey"), null)) },
    ], false),
    "PurpleAuthenticator": o([
    ], false),
    "PurpleDuo": o([
        { json: "host", js: "host", typ: "" },
        { json: "signature", js: "signature", typ: "" },
    ], false),
    "PurpleEmail": o([
        { json: "email", js: "email", typ: "" },
    ], false),
    "PurpleRemember": o([
    ], false),
    "PurpleWebAuthn": o([
    ], false),
    "PurpleYubiKey": o([
        { json: "nfc", js: "nfc", typ: true },
    ], false),
    "ResponseForPasswordLoginResponse": o([
        { json: "data", js: "data", typ: u(undefined, u(r("PasswordLoginResponse"), null)) },
        { json: "errorMessage", js: "errorMessage", typ: u(undefined, u(null, "")) },
        { json: "success", js: "success", typ: true },
    ], false),
    "PasswordLoginResponse": o([
        { json: "authenticated", js: "authenticated", typ: true },
        { json: "captcha", js: "captcha", typ: u(undefined, u(r("CAPTCHAResponse"), null)) },
        { json: "forcePasswordReset", js: "forcePasswordReset", typ: true },
        { json: "resetMasterPassword", js: "resetMasterPassword", typ: true },
        { json: "twoFactor", js: "twoFactor", typ: u(undefined, u(r("PasswordLoginResponseTwoFactorProviders"), null)) },
    ], false),
    "CAPTCHAResponse": o([
        { json: "siteKey", js: "siteKey", typ: "" },
    ], false),
    "PasswordLoginResponseTwoFactorProviders": o([
        { json: "authenticator", js: "authenticator", typ: u(undefined, u(r("FluffyAuthenticator"), null)) },
        { json: "duo", js: "duo", typ: u(undefined, u(r("FluffyDuo"), null)) },
        { json: "email", js: "email", typ: u(undefined, u(r("FluffyEmail"), null)) },
        { json: "organizationDuo", js: "organizationDuo", typ: u(undefined, u(r("FluffyDuo"), null)) },
        { json: "remember", js: "remember", typ: u(undefined, u(r("FluffyRemember"), null)) },
        { json: "webAuthn", js: "webAuthn", typ: u(undefined, u(r("FluffyWebAuthn"), null)) },
        { json: "yubiKey", js: "yubiKey", typ: u(undefined, u(r("FluffyYubiKey"), null)) },
    ], false),
    "FluffyAuthenticator": o([
    ], false),
    "FluffyDuo": o([
        { json: "host", js: "host", typ: "" },
        { json: "signature", js: "signature", typ: "" },
    ], false),
    "FluffyEmail": o([
        { json: "email", js: "email", typ: "" },
    ], false),
    "FluffyRemember": o([
    ], false),
    "FluffyWebAuthn": o([
    ], false),
    "FluffyYubiKey": o([
        { json: "nfc", js: "nfc", typ: true },
    ], false),
    "ResponseForSecretIdentifiersResponse": o([
        { json: "data", js: "data", typ: u(undefined, u(r("SecretIdentifiersResponse"), null)) },
        { json: "errorMessage", js: "errorMessage", typ: u(undefined, u(null, "")) },
        { json: "success", js: "success", typ: true },
    ], false),
    "SecretIdentifiersResponse": o([
        { json: "data", js: "data", typ: a(r("SecretIdentifierResponse")) },
    ], false),
    "SecretIdentifierResponse": o([
        { json: "id", js: "id", typ: "" },
        { json: "key", js: "key", typ: "" },
        { json: "organizationId", js: "organizationId", typ: "" },
    ], false),
    "ResponseForSecretResponse": o([
        { json: "data", js: "data", typ: u(undefined, u(r("SecretResponse"), null)) },
        { json: "errorMessage", js: "errorMessage", typ: u(undefined, u(null, "")) },
        { json: "success", js: "success", typ: true },
    ], false),
    "SecretResponse": o([
        { json: "creationDate", js: "creationDate", typ: "" },
        { json: "id", js: "id", typ: "" },
        { json: "key", js: "key", typ: "" },
        { json: "note", js: "note", typ: "" },
        { json: "object", js: "object", typ: "" },
        { json: "organizationId", js: "organizationId", typ: "" },
        { json: "projectId", js: "projectId", typ: u(undefined, u(null, "")) },
        { json: "revisionDate", js: "revisionDate", typ: "" },
        { json: "value", js: "value", typ: "" },
    ], false),
    "ResponseForSecretsDeleteResponse": o([
        { json: "data", js: "data", typ: u(undefined, u(r("SecretsDeleteResponse"), null)) },
        { json: "errorMessage", js: "errorMessage", typ: u(undefined, u(null, "")) },
        { json: "success", js: "success", typ: true },
    ], false),
    "SecretsDeleteResponse": o([
        { json: "data", js: "data", typ: a(r("SecretDeleteResponse")) },
    ], false),
    "SecretDeleteResponse": o([
        { json: "error", js: "error", typ: u(undefined, u(null, "")) },
        { json: "id", js: "id", typ: "" },
    ], false),
<<<<<<< HEAD
    "ResponseForUserAPIKeyResponse": o([
        { json: "data", js: "data", typ: u(undefined, u(r("UserAPIKeyResponse"), null)) },
        { json: "errorMessage", js: "errorMessage", typ: u(undefined, u(null, "")) },
        { json: "success", js: "success", typ: true },
    ], false),
    "UserAPIKeyResponse": o([
        { json: "apiKey", js: "apiKey", typ: "" },
    ], false),
=======
>>>>>>> eb8d3c83
    "DeviceType": [
        "Android",
        "AndroidAmazon",
        "ChromeBrowser",
        "ChromeExtension",
        "EdgeBrowser",
        "EdgeExtension",
        "FirefoxBrowser",
        "FirefoxExtension",
        "IEBrowser",
        "iOS",
        "LinuxDesktop",
        "MacOsDesktop",
        "OperaBrowser",
        "OperaExtension",
        "SDK",
        "SafariBrowser",
        "SafariExtension",
        "UWP",
        "UnknownBrowser",
        "VivaldiBrowser",
        "VivaldiExtension",
        "WindowsDesktop",
    ],
};
<|MERGE_RESOLUTION|>--- conflicted
+++ resolved
@@ -1,10 +1,6 @@
 // To parse this data:
 //
-<<<<<<< HEAD
-//   import { Convert, ClientSettings, Command, ResponseForAPIKeyLoginResponse, ResponseForPasswordLoginResponse, ResponseForSecretDeleteResponse, ResponseForSecretIdentifierResponse, ResponseForSecretIdentifiersResponse, ResponseForSecretResponse, ResponseForSecretsDeleteResponse, ResponseForUserAPIKeyResponse } from "./file";
-=======
 //   import { Convert, ClientSettings, Command, ResponseForAPIKeyLoginResponse, ResponseForPasswordLoginResponse, ResponseForSecretIdentifiersResponse, ResponseForSecretResponse, ResponseForSecretsDeleteResponse } from "./file";
->>>>>>> eb8d3c83
 //
 //   const clientSettings = Convert.toClientSettings(json);
 //   const command = Convert.toCommand(json);
@@ -13,10 +9,6 @@
 //   const responseForSecretIdentifiersResponse = Convert.toResponseForSecretIdentifiersResponse(json);
 //   const responseForSecretResponse = Convert.toResponseForSecretResponse(json);
 //   const responseForSecretsDeleteResponse = Convert.toResponseForSecretsDeleteResponse(json);
-<<<<<<< HEAD
-//   const responseForUserAPIKeyResponse = Convert.toResponseForUserAPIKeyResponse(json);
-=======
->>>>>>> eb8d3c83
 //
 // These functions will throw an error if the JSON doesn't
 // match the expected interface, even if the JSON is valid.
@@ -100,26 +92,25 @@
  *
  * This command is not capable of handling authentication requiring 2fa or captcha.
  *
- * Returns: [PasswordLoginResponse](crate::sdk::auth::response::PasswordLoginResponse)
+ * Returns: [PasswordLoginResponse](bitwarden::auth::response::PasswordLoginResponse)
  *
  * Login with API Key
  *
  * This command is for initiating an authentication handshake with Bitwarden.
  *
- * Returns: [ApiKeyLoginResponse](crate::sdk::auth::response::ApiKeyLoginResponse)
+ * Returns: [ApiKeyLoginResponse](bitwarden::auth::response::ApiKeyLoginResponse)
  *
  * Login with Secrets Manager Access Token
  *
  * This command is for initiating an authentication handshake with Bitwarden.
  *
- * Returns: [ApiKeyLoginResponse](crate::sdk::auth::response::ApiKeyLoginResponse)
+ * Returns: [ApiKeyLoginResponse](bitwarden::auth::response::ApiKeyLoginResponse)
  *
  * Login with a previously saved session
  *
  * > Requires Authentication Get the API key of the currently authenticated user
  *
- * Returns:
- * [UserApiKeyResponse](crate::sdk::response::user_api_key_response::UserApiKeyResponse)
+ * Returns: [UserApiKeyResponse](bitwarden::platform::UserApiKeyResponse)
  *
  * Get the user's passphrase
  *
@@ -127,7 +118,7 @@
  *
  * > Requires Authentication Get the user's account data associated with this client
  *
- * Returns: [AccountData](crate::sdk::model::account_data::AccountData)
+ * Returns: [AccountData](bitwarden::state::domain::AccountData)
  *
  * > Requires Authentication Retrieve all user data, ciphers and organizations the user is a
  * part of
@@ -185,6 +176,16 @@
     publicKey: string;
 }
 
+/**
+ * > Requires Authentication > Requires an unlocked vault Creates a new folder with the
+ * provided data
+ *
+ * > Requires Authentication > Requires an unlocked vault Updates an existing folder with
+ * the provided data given its ID
+ *
+ * > Requires Authentication > Requires an unlocked vault Deletes the folder associated with
+ * the provided ID
+ */
 export interface FoldersCommand {
     create?: FolderCreateRequest;
     update?: FolderUpdateRequest;
@@ -248,28 +249,28 @@
  * > Requires Authentication > Requires using an Access Token for login or calling Sync at
  * least once Retrieve a project by the provided identifier
  *
- * Returns: [ProjectResponse](crate::sdk::response::projects_response::ProjectResponse)
+ * Returns: [ProjectResponse](bitwarden::secrets_manager::projects::ProjectResponse)
  *
  * > Requires Authentication > Requires using an Access Token for login or calling Sync at
  * least once Creates a new project in the provided organization using the given data
  *
- * Returns: [ProjectResponse](crate::sdk::response::projects_response::ProjectResponse)
+ * Returns: [ProjectResponse](bitwarden::secrets_manager::projects::ProjectResponse)
  *
  * > Requires Authentication > Requires using an Access Token for login or calling Sync at
  * least once Lists all projects of the given organization
  *
- * Returns: [ProjectsResponse](crate::sdk::response::projects_response::ProjectsResponse)
+ * Returns: [ProjectsResponse](bitwarden::secrets_manager::projects::ProjectsResponse)
  *
  * > Requires Authentication > Requires using an Access Token for login or calling Sync at
  * least once Updates an existing project with the provided ID using the given data
  *
- * Returns: [ProjectResponse](crate::sdk::response::projects_response::ProjectResponse)
+ * Returns: [ProjectResponse](bitwarden::secrets_manager::projects::ProjectResponse)
  *
  * > Requires Authentication > Requires using an Access Token for login or calling Sync at
  * least once Deletes all the projects whose IDs match the provided ones
  *
  * Returns:
- * [ProjectsDeleteResponse](crate::sdk::response::projects_response::ProjectsDeleteResponse)
+ * [ProjectsDeleteResponse](bitwarden::secrets_manager::projects::ProjectsDeleteResponse)
  */
 export interface ProjectsCommand {
     get?:    ProjectGetRequest;
@@ -324,30 +325,30 @@
  * > Requires Authentication > Requires using an Access Token for login or calling Sync at
  * least once Retrieve a secret by the provided identifier
  *
- * Returns: [SecretResponse](crate::sdk::response::secrets_response::SecretResponse)
+ * Returns: [SecretResponse](bitwarden::secrets_manager::secrets::SecretResponse)
  *
  * > Requires Authentication > Requires using an Access Token for login or calling Sync at
  * least once Creates a new secret in the provided organization using the given data
  *
- * Returns: [SecretResponse](crate::sdk::response::secrets_response::SecretResponse)
+ * Returns: [SecretResponse](bitwarden::secrets_manager::secrets::SecretResponse)
  *
  * > Requires Authentication > Requires using an Access Token for login or calling Sync at
  * least once Lists all secret identifiers of the given organization, to then retrieve each
  * secret, use `CreateSecret`
  *
  * Returns:
- * [SecretIdentifiersResponse](crate::sdk::response::secrets_response::SecretIdentifiersResponse)
+ * [SecretIdentifiersResponse](bitwarden::secrets_manager::secrets::SecretIdentifiersResponse)
  *
  * > Requires Authentication > Requires using an Access Token for login or calling Sync at
  * least once Updates an existing secret with the provided ID using the given data
  *
- * Returns: [SecretResponse](crate::sdk::response::secrets_response::SecretResponse)
+ * Returns: [SecretResponse](bitwarden::secrets_manager::secrets::SecretResponse)
  *
  * > Requires Authentication > Requires using an Access Token for login or calling Sync at
  * least once Deletes all the secrets whose IDs match the provided ones
  *
  * Returns:
- * [SecretsDeleteResponse](crate::sdk::response::secrets_response::SecretsDeleteResponse)
+ * [SecretsDeleteResponse](bitwarden::secrets_manager::secrets::SecretsDeleteResponse)
  */
 export interface SecretsCommand {
     get?:    SecretGetRequest;
@@ -687,31 +688,6 @@
     id:     string;
 }
 
-<<<<<<< HEAD
-export interface ResponseForUserAPIKeyResponse {
-    /**
-     * The response data. Populated if `success` is true.
-     */
-    data?: UserAPIKeyResponse | null;
-    /**
-     * A message for any error that may occur. Populated if `success` is false.
-     */
-    errorMessage?: null | string;
-    /**
-     * Whether or not the SDK request succeeded.
-     */
-    success: boolean;
-}
-
-export interface UserAPIKeyResponse {
-    /**
-     * The user's API key, which represents the client_secret portion of an oauth request.
-     */
-    apiKey: string;
-}
-
-=======
->>>>>>> eb8d3c83
 // Converts JSON strings to/from your types
 // and asserts the results of JSON.parse at runtime
 export class Convert {
@@ -770,17 +746,6 @@
     public static responseForSecretsDeleteResponseToJson(value: ResponseForSecretsDeleteResponse): string {
         return JSON.stringify(uncast(value, r("ResponseForSecretsDeleteResponse")), null, 2);
     }
-<<<<<<< HEAD
-
-    public static toResponseForUserAPIKeyResponse(json: string): ResponseForUserAPIKeyResponse {
-        return cast(JSON.parse(json), r("ResponseForUserAPIKeyResponse"));
-    }
-
-    public static responseForUserAPIKeyResponseToJson(value: ResponseForUserAPIKeyResponse): string {
-        return JSON.stringify(uncast(value, r("ResponseForUserAPIKeyResponse")), null, 2);
-    }
-=======
->>>>>>> eb8d3c83
 }
 
 function invalidValue(typ: any, val: any, key: any, parent: any = ''): never {
@@ -1170,17 +1135,6 @@
         { json: "error", js: "error", typ: u(undefined, u(null, "")) },
         { json: "id", js: "id", typ: "" },
     ], false),
-<<<<<<< HEAD
-    "ResponseForUserAPIKeyResponse": o([
-        { json: "data", js: "data", typ: u(undefined, u(r("UserAPIKeyResponse"), null)) },
-        { json: "errorMessage", js: "errorMessage", typ: u(undefined, u(null, "")) },
-        { json: "success", js: "success", typ: true },
-    ], false),
-    "UserAPIKeyResponse": o([
-        { json: "apiKey", js: "apiKey", typ: "" },
-    ], false),
-=======
->>>>>>> eb8d3c83
     "DeviceType": [
         "Android",
         "AndroidAmazon",
