--- conflicted
+++ resolved
@@ -15,13 +15,6 @@
 # See more keys and their definitions at https://doc.rust-lang.org/cargo/reference/manifest.html
 
 [dependencies]
-<<<<<<< HEAD
-clap = { version = "4.3.0", features = ["derive", "env", "string"] }
-clap_complete = "4.3.2"
-tokio = { version = "1.28.2", features = ["rt-multi-thread", "macros"] }
-log = "0.4.18"
-bitwarden = { path = "../bitwarden", version = "0.2.1" }
-=======
 bat = { version = "0.23.0", features = [
     "regex-onig",
 ], default-features = false }
@@ -29,11 +22,11 @@
     "clock",
     "std",
 ], default-features = false }
-clap = { version = "4.3.0", features = ["derive", "env"] }
+clap = { version = "4.3.0", features = ["derive", "env", "string"] }
+clap_complete = "4.3.2"
 color-eyre = "0.6"
 comfy-table = "^7.0.1"
 directories = "5.0.1"
->>>>>>> 32d0dc33
 env_logger = "0.10.0"
 log = "0.4.18"
 serde = "^1.0.163"
