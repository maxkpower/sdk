--- conflicted
+++ resolved
@@ -2,16 +2,15 @@
 
 pub(crate) use client::*;
 pub(crate) mod access_token;
-<<<<<<< HEAD
 pub(crate) mod auth;
-=======
-#[cfg(feature = "internal")]
->>>>>>> 3e32a4d5
 pub(crate) mod auth_settings;
 mod client;
 pub mod client_settings;
 pub(crate) mod encryption_settings;
+
+#[cfg(feature = "internal")]
 pub(crate) mod keys;
+#[cfg(feature = "internal")]
 pub(crate) mod profile;
 
 pub use access_token::AccessToken;
