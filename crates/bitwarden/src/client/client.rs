--- conflicted
+++ resolved
@@ -125,8 +125,8 @@
             auth_settings: settings.internal.map(|s| AuthSettings {
                 email: s.email,
                 kdf_type: match s.kdf_type {
-                    KdfType::Pbkdf2Sha256 => bitwarden_api_identity::models::KdfType::_0,
-                    KdfType::Argon2id => bitwarden_api_identity::models::KdfType::_0,
+                    KdfType::Pbkdf2Sha256 => bitwarden_api_identity::models::KdfType::Variant0,
+                    KdfType::Argon2id => bitwarden_api_identity::models::KdfType::Variant0,
                 },
                 kdf_iterations: s.kdf_iterations,
             }),
@@ -263,12 +263,8 @@
         Ok(self.encryption_settings.as_ref().unwrap())
     }
 
-<<<<<<< HEAD
+    #[cfg(feature = "internal")]
     pub fn fingerprint(&mut self, input: &FingerprintRequest) -> Result<FingerprintResponse> {
-=======
-    #[cfg(feature = "internal")]
-    pub fn fingerprint(&mut self, input: &FingerprintRequest) -> Result<String> {
->>>>>>> 9bc43aa3
         generate_fingerprint(input)
     }
 }
