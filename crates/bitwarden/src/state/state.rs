use std::{collections::HashMap, fmt::Debug, path::PathBuf};

use async_lock::Mutex;
use bitwarden_api_api::models::SyncResponseModel;
use serde_json::Value;
use uuid::Uuid;

use super::{
    domain::{convert_cipher, convert_keys, convert_profile},
    state_service::{CIPHERS_SERVICE, KEYS_SERVICE, PROFILE_SERVICE},
};
use crate::{
    client::client_settings::ClientSettings,
    error::{Error, Result},
<<<<<<< HEAD
    vault::folders::store_folders_from_sync,
=======
>>>>>>> 4915eb7d
};

pub struct State {
    pub(crate) account: Mutex<StateStorage>,
    path: Option<String>,
}

impl Debug for State {
    fn fmt(&self, f: &mut std::fmt::Formatter<'_>) -> std::fmt::Result {
        f.debug_struct("State").finish()
    }
}

impl State {
    pub(crate) fn load_state(settings: &ClientSettings) -> Self {
        Self {
            // The account storage will be in memory until the client is initialized
            account: Mutex::new(StateStorage::new(String::new(), load_medium(&None))),
            path: settings.state_path.clone(),
        }
    }

    #[cfg(feature = "internal")]
    pub(crate) async fn set_account_sync_data(
        &self,
        id: Uuid,
        data: SyncResponseModel,
    ) -> Result<()> {
        // Before we create the storage profile, keep a copy of the current temporary storage (tokens, kdf params, etc)

        use crate::client::{keys::store_keys_from_sync, profile::store_profile_from_sync};
        let state = self.account.lock().await.get();

        // Create the new account state, and load the temporary storage into it
        let mut account = self.account.lock().await;
        *account = StateStorage::new(id.to_string(), load_medium(&self.path));
        account
            .modify(|acc| {
                *acc = Some(state);
                Ok(())
            })
            .await?;
        drop(account);

        // Save the new data
        let profile = data.profile.ok_or(Error::MissingFields)?;

<<<<<<< HEAD
        self.get_state_service(KEYS_SERVICE)
            .modify(|k| {
                *k = Some(convert_keys(&profile)?);
                Ok(())
            })
            .await?;
        self.get_state_service(PROFILE_SERVICE)
            .modify(|p| {
                *p = Some(convert_profile(&profile)?);
                Ok(())
            })
            .await?;
        self.get_state_service(CIPHERS_SERVICE)
            .modify(|c| {
                *c = data
                    .ciphers
                    .unwrap_or_default()
                    .into_iter()
                    .map(convert_cipher)
                    .collect::<Result<_, _>>()?;
                Ok(())
            })
            .await?;
        store_folders_from_sync(data.folders.unwrap_or_default(), self).await?;
=======
        store_keys_from_sync(profile.as_ref(), self).await?;
        store_profile_from_sync(profile.as_ref(), self).await?;

>>>>>>> 4915eb7d
        Ok(())
    }

    pub(crate) async fn load_account(&self, id: Uuid) -> Result<()> {
        let mut account = self.account.lock().await;
        *account = StateStorage::new(id.to_string(), load_medium(&self.path));
        account.read().await?;
        Ok(())
    }
}

pub struct StateStorage {
    cache: HashMap<String, Value>,
    account_id: String,
    medium: Box<dyn StateStorageMedium>,
}

impl StateStorage {
    fn new(account_id: String, medium: Box<dyn StateStorageMedium>) -> Self {
        Self {
            cache: HashMap::new(),
            account_id,
            medium,
        }
    }

    pub fn get(&self) -> HashMap<String, Value> {
        self.cache.clone()
    }

    pub async fn read(&mut self) -> Result<HashMap<String, Value>> {
        let value = self
            .medium
            .read()
            .await?
            .remove(&self.account_id)
            .unwrap_or_default();
        self.cache = value.clone();
        Ok(value)
    }

    pub async fn modify<'b>(
        &mut self,
        modify_fn: impl FnOnce(&mut Option<HashMap<String, Value>>) -> Result<()> + Send + 'b,
    ) -> Result<()> {
        let account_id = self.account_id.clone();

        let result = self
            .medium
            .modify(Box::new(move |state| {
                let mut map = state.remove(&account_id);
                modify_fn(&mut map)?;
                if let Some(map) = map {
                    state.insert(account_id, map);
                }

                Ok(())
            }))
            .await?;

        self.cache = result.get(&self.account_id).cloned().unwrap_or_default();
        Ok(())
    }
}

fn load_medium(path: &Option<String>) -> Box<dyn StateStorageMedium> {
    if let Some(path) = path {
        #[cfg(target_arch = "wasm32")]
        {
            Box::new(WasmLocalStorageMedium::new(path.to_owned()))
        }
        #[cfg(not(target_arch = "wasm32"))]
        {
            Box::new(FileStateStorageMedium::new(path.into()))
        }
    } else {
        Box::new(InMemoryStateStorageMedium::new())
    }
}

type StateMap = HashMap<String, HashMap<String, Value>>;

#[async_trait::async_trait]
trait StateStorageMedium: Sync + Send + Debug {
    async fn read(&mut self) -> Result<StateMap>;
    async fn modify<'b>(
        &mut self,
        f: Box<dyn for<'a> FnOnce(&'a mut StateMap) -> Result<()> + Send + 'b>,
    ) -> Result<StateMap>;
}

#[cfg(not(target_arch = "wasm32"))]
#[derive(Debug)]
struct FileStateStorageMedium {
    path: PathBuf,
}

#[cfg(not(target_arch = "wasm32"))]
impl FileStateStorageMedium {
    pub fn new(path: PathBuf) -> Self {
        Self { path }
    }
}

#[cfg(not(target_arch = "wasm32"))]
#[async_trait::async_trait]
impl StateStorageMedium for FileStateStorageMedium {
    async fn read(&mut self) -> Result<StateMap> {
        if !self.path.exists() {
            return Ok(HashMap::new());
        }
        let data = tokio::fs::read_to_string(&self.path).await?;

        Ok(serde_json::from_str(&data)?)
    }

    async fn modify<'b>(
        &mut self,
        modify_fn: Box<dyn for<'a> FnOnce(&'a mut StateMap) -> Result<()> + Send + 'b>,
    ) -> Result<StateMap> {
        use tokio::io::{AsyncReadExt, AsyncSeekExt, AsyncWriteExt};

        let mut f = tokio::fs::OpenOptions::new()
            .read(true)
            .write(true)
            .create(true)
            .open(&self.path)
            .await?;

        // Try locking the file so no other process modifies it at the same time
        use fs4::tokio::AsyncFileExt;
        f.lock_exclusive()?;

        let mut object_string = String::new();
        let read_count = f.read_to_string(&mut object_string).await?;

        let mut object: StateMap = if read_count == 0 {
            // File was just created, use an empty map
            HashMap::new()
        } else {
            serde_json::from_str(&object_string)?
        };

        modify_fn(&mut object)?;

        // Truncate the file and overwrite
        f.rewind().await?;
        f.set_len(0).await?;
        f.write_all(serde_json::to_string_pretty(&object)?.as_bytes())
            .await?;

        Ok(object.clone())
    }
}

#[cfg(target_arch = "wasm32")]
#[derive(Debug)]
struct WasmLocalStorageMedium {
    key: String,
}

#[cfg(target_arch = "wasm32")]
impl WasmLocalStorageMedium {
    pub fn new(key: String) -> Self {
        Self { key }
    }
}

#[cfg(target_arch = "wasm32")]
#[async_trait::async_trait]
impl StateStorageMedium for WasmLocalStorageMedium {
    async fn read(&mut self) -> Result<StateMap> {
        let storage = web_sys::window().unwrap().local_storage().unwrap().unwrap();

        let result = storage.get_item(&self.key).unwrap();
        let Some(item) = result else { return Ok(HashMap::new()) };

        Ok(serde_json::from_str(&item)?)
    }

    async fn modify<'b>(
        &mut self,
        modify_fn: Box<dyn for<'a> FnOnce(&'a mut StateMap) -> Result<()> + Send + 'b>,
    ) -> Result<StateMap> {
        let storage = web_sys::window().unwrap().local_storage().unwrap().unwrap();

        let mut object = if let Some(item) = storage.get_item(&self.key).unwrap() {
            serde_json::from_str(&item)?
        } else {
            HashMap::new()
        };

        modify_fn(&mut object)?;

        storage
            .set_item(&self.key, &serde_json::to_string_pretty(&object)?)
            .unwrap();

        Ok(object.clone())
    }
}

#[derive(Debug)]
struct InMemoryStateStorageMedium {
    data: StateMap,
}

impl InMemoryStateStorageMedium {
    pub fn new() -> Self {
        Self {
            data: HashMap::new(),
        }
    }
}

#[async_trait::async_trait]
impl StateStorageMedium for InMemoryStateStorageMedium {
    async fn read(&mut self) -> Result<StateMap> {
        Ok(self.data.clone())
    }

    async fn modify<'b>(
        &mut self,
        modify_fn: Box<dyn for<'a> FnOnce(&'a mut StateMap) -> Result<()> + Send + 'b>,
    ) -> Result<StateMap> {
        modify_fn(&mut self.data)?;
        Ok(self.data.clone())
    }
}<|MERGE_RESOLUTION|>--- conflicted
+++ resolved
@@ -5,17 +5,9 @@
 use serde_json::Value;
 use uuid::Uuid;
 
-use super::{
-    domain::{convert_cipher, convert_keys, convert_profile},
-    state_service::{CIPHERS_SERVICE, KEYS_SERVICE, PROFILE_SERVICE},
-};
 use crate::{
     client::client_settings::ClientSettings,
     error::{Error, Result},
-<<<<<<< HEAD
-    vault::folders::store_folders_from_sync,
-=======
->>>>>>> 4915eb7d
 };
 
 pub struct State {
@@ -63,36 +55,9 @@
         // Save the new data
         let profile = data.profile.ok_or(Error::MissingFields)?;
 
-<<<<<<< HEAD
-        self.get_state_service(KEYS_SERVICE)
-            .modify(|k| {
-                *k = Some(convert_keys(&profile)?);
-                Ok(())
-            })
-            .await?;
-        self.get_state_service(PROFILE_SERVICE)
-            .modify(|p| {
-                *p = Some(convert_profile(&profile)?);
-                Ok(())
-            })
-            .await?;
-        self.get_state_service(CIPHERS_SERVICE)
-            .modify(|c| {
-                *c = data
-                    .ciphers
-                    .unwrap_or_default()
-                    .into_iter()
-                    .map(convert_cipher)
-                    .collect::<Result<_, _>>()?;
-                Ok(())
-            })
-            .await?;
-        store_folders_from_sync(data.folders.unwrap_or_default(), self).await?;
-=======
         store_keys_from_sync(profile.as_ref(), self).await?;
         store_profile_from_sync(profile.as_ref(), self).await?;
 
->>>>>>> 4915eb7d
         Ok(())
     }
 
