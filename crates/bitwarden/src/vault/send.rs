use std::io::Write;

use base64::Engine;
use chrono::{DateTime, Utc};
use schemars::JsonSchema;
use serde::{Deserialize, Serialize};
use serde_repr::{Deserialize_repr, Serialize_repr};
use uuid::Uuid;

use crate::{
    client::encryption_settings::EncryptionSettings,
<<<<<<< HEAD
    crypto::{stretch_key, Decryptable, EncString, SymmetricCryptoKey},
    error::{Error, Result},
    util::BASE64_ENGINE,
=======
    crypto::{derive_shareable_key, Decryptable, EncString, Encryptable, SymmetricCryptoKey},
    error::Result,
>>>>>>> 265588cb
};

#[derive(Serialize, Deserialize, Debug, JsonSchema)]
#[serde(rename_all = "camelCase", deny_unknown_fields)]
#[cfg_attr(feature = "mobile", derive(uniffi::Record))]
pub struct SendFile {
    pub id: String,
    pub file_name: EncString,
    pub size: String,
    /// Readable size, ex: "4.2 KB" or "1.43 GB"
    pub size_name: String,
}

#[derive(Serialize, Deserialize, Debug, JsonSchema)]
#[serde(rename_all = "camelCase", deny_unknown_fields)]
#[cfg_attr(feature = "mobile", derive(uniffi::Record))]
pub struct SendFileView {
    pub id: String,
    pub file_name: String,
    pub size: String,
    /// Readable size, ex: "4.2 KB" or "1.43 GB"
    pub size_name: String,
}

#[derive(Serialize, Deserialize, Debug, JsonSchema)]
#[serde(rename_all = "camelCase", deny_unknown_fields)]
#[cfg_attr(feature = "mobile", derive(uniffi::Record))]
pub struct SendText {
    pub text: EncString,
    pub hidden: bool,
}

#[derive(Serialize, Deserialize, Debug, JsonSchema)]
#[serde(rename_all = "camelCase", deny_unknown_fields)]
#[cfg_attr(feature = "mobile", derive(uniffi::Record))]
pub struct SendTextView {
    pub text: String,
    pub hidden: bool,
}

#[derive(Clone, Copy, Serialize_repr, Deserialize_repr, Debug, JsonSchema)]
#[repr(u8)]
#[cfg_attr(feature = "mobile", derive(uniffi::Enum))]
pub enum SendType {
    Text = 0,
    File = 1,
}

#[derive(Serialize, Deserialize, Debug, JsonSchema)]
#[serde(rename_all = "camelCase", deny_unknown_fields)]
#[cfg_attr(feature = "mobile", derive(uniffi::Record))]
pub struct Send {
    pub id: Uuid,
    pub access_id: String,

    pub name: EncString,
    pub notes: Option<EncString>,
    pub key: EncString,
    pub password: Option<String>,

    pub r#type: SendType,
    pub file: Option<SendFile>,
    pub text: Option<SendText>,

    pub max_access_count: Option<u32>,
    pub access_count: u32,
    pub disabled: bool,
    pub hide_email: bool,

    pub revision_date: DateTime<Utc>,
    pub deletion_date: DateTime<Utc>,
    pub expiration_date: Option<DateTime<Utc>>,
}

#[derive(Serialize, Deserialize, Debug, JsonSchema)]
#[serde(rename_all = "camelCase", deny_unknown_fields)]
#[cfg_attr(feature = "mobile", derive(uniffi::Record))]
pub struct SendView {
    pub id: Uuid,
    pub access_id: String,

    pub name: String,
    pub notes: Option<String>,
    pub key: EncString,
    pub password: Option<String>,

    pub r#type: SendType,
    pub file: Option<SendFileView>,
    pub text: Option<SendTextView>,

    pub max_access_count: Option<u32>,
    pub access_count: u32,
    pub disabled: bool,
    pub hide_email: bool,

    pub revision_date: DateTime<Utc>,
    pub deletion_date: DateTime<Utc>,
    pub expiration_date: Option<DateTime<Utc>>,
}

#[derive(Serialize, Deserialize, Debug, JsonSchema)]
#[serde(rename_all = "camelCase", deny_unknown_fields)]
#[cfg_attr(feature = "mobile", derive(uniffi::Record))]
pub struct SendListView {
    pub id: Uuid,
    pub access_id: String,

    pub name: String,

    pub r#type: SendType,
    pub disabled: bool,

    pub revision_date: DateTime<Utc>,
    pub deletion_date: DateTime<Utc>,
    pub expiration_date: Option<DateTime<Utc>>,
}

impl Send {
    fn get_key(
        key: &EncString,
        enc: &EncryptionSettings,
        org_id: &Option<Uuid>,
    ) -> Result<SymmetricCryptoKey> {
        let key: Vec<u8> = enc.decrypt_bytes(key, org_id)?;
        let key = derive_shareable_key(key.try_into().unwrap(), "send", Some("send"));
        Ok(key)
    }

    pub(crate) fn get_encryption(
        key: &EncString,
        enc: &EncryptionSettings,
        org_id: &Option<Uuid>,
    ) -> Result<EncryptionSettings> {
        let key = Send::get_key(key, enc, org_id)?;
        Ok(EncryptionSettings::new_single_key(key))
    }
}

impl Decryptable<SendTextView> for SendText {
    fn decrypt(&self, enc: &EncryptionSettings, org_id: &Option<Uuid>) -> Result<SendTextView> {
        Ok(SendTextView {
            text: self.text.decrypt(enc, org_id)?,
            hidden: self.hidden,
        })
    }
}

impl Encryptable<SendText> for SendTextView {
    fn encrypt(self, enc: &EncryptionSettings, org_id: &Option<Uuid>) -> Result<SendText> {
        Ok(SendText {
            text: self.text.encrypt(enc, org_id)?,
            hidden: self.hidden,
        })
    }
}

impl Decryptable<SendFileView> for SendFile {
    fn decrypt(&self, enc: &EncryptionSettings, org_id: &Option<Uuid>) -> Result<SendFileView> {
        Ok(SendFileView {
            id: self.id.clone(),
            file_name: self.file_name.decrypt(enc, org_id)?,
            size: self.size.clone(),
            size_name: self.size_name.clone(),
        })
    }
}

impl Encryptable<SendFile> for SendFileView {
    fn encrypt(self, enc: &EncryptionSettings, org_id: &Option<Uuid>) -> Result<SendFile> {
        Ok(SendFile {
            id: self.id.clone(),
            file_name: self.file_name.encrypt(enc, org_id)?,
            size: self.size.clone(),
            size_name: self.size_name.clone(),
        })
    }
}

impl Decryptable<SendView> for Send {
    fn decrypt(&self, enc: &EncryptionSettings, org_id: &Option<Uuid>) -> Result<SendView> {
        // For sends, we first decrypt the send key with the user key, and stretch it to it's full size
        let enc_owned = Send::get_encryption(&self.key, enc, org_id)?;

        // For the rest of the fields, we ignore the provided EncryptionSettings and use a new one with the stretched key
        let enc = &enc_owned;

        Ok(SendView {
            id: self.id,
            access_id: self.access_id.clone(),

            name: self.name.decrypt(enc, org_id)?,
            notes: self.notes.decrypt(enc, org_id)?,
            key: self.key.clone(),
            password: self.password.clone(),

            r#type: self.r#type,
            file: self.file.decrypt(enc, org_id)?,
            text: self.text.decrypt(enc, org_id)?,

            max_access_count: self.max_access_count,
            access_count: self.access_count,
            disabled: self.disabled,
            hide_email: self.hide_email,

            revision_date: self.revision_date,
            deletion_date: self.deletion_date,
            expiration_date: self.expiration_date,
        })
    }
}

<<<<<<< HEAD
#[cfg(feature = "mobile")]
pub async fn download_send_file_from_url(
    url: &str,
    password: Option<String>,
    path: &str,
) -> Result<()> {
    let Some((domain, hash)) = url.split_once('#') else {
        return Err(Error::Internal("Invalid send URL"));
    };
    let domain = domain.strip_suffix('/').unwrap_or(domain);
    let hash = hash.strip_prefix("/send/").unwrap_or(hash);

    let Some((id, key_str)) = hash.split_once('/') else {
        return Err(Error::Internal("Invalid hash"));
    };
    let mut key = [0u8; 16];
    BASE64_ENGINE
        .decode_slice_unchecked(key_str, &mut key)
        .unwrap();
    let key = stretch_key(key, "send", Some("send"));

    let api_url = match domain {
        "https://send.bitwarden.com" => "https://api.bitwarden.com".to_string(),
        "https://send.bitwarden.eu" => "https://api.bitwarden.eu".to_string(),
        _ => format!("{}/api", domain),
    };
    use bitwarden_api_api::models::SendAccessRequestModel;
    let send_access_request_model = SendAccessRequestModel { password };

    let client = reqwest::Client::new();
    let access_response = client
        .post(format!("{}/sends/access/{}", api_url, id))
        .json(&send_access_request_model)
        .send()
        .await?
        .json::<serde_json::Value>()
        .await?;
    let file_id = access_response["file"]["id"]
        .as_str()
        .ok_or(Error::Internal("Invalid send response"))?;

    let access_file_response = client
        .post(format!("{}/sends/{}/access/file/{}", api_url, id, file_id))
        .json(&send_access_request_model)
        .send()
        .await?
        .json::<serde_json::Value>()
        .await?;
    let url = access_file_response["url"]
        .as_str()
        .ok_or(Error::Internal("Invalid send response"))?;

    let mut file = std::fs::File::create(path)?;
    let mut file_response = client.get(url).send().await?;

    let initial_chunk = file_response.chunk().await?.unwrap();

    let (mut decryptor, chunk) = crate::crypto::ChunkedDecryptor::new(key, &initial_chunk)?;
    file.write_all(&chunk)?;

    while let Some(chunk) = file_response.chunk().await? {
        let chunk = decryptor.decrypt_chunk(&chunk)?;
        file.write_all(&chunk)?;
    }

    let chunk = decryptor.finalize()?;
    file.write_all(&chunk)?;

    file.flush()?;

    Ok(())
=======
impl Decryptable<SendListView> for Send {
    fn decrypt(&self, enc: &EncryptionSettings, org_id: &Option<Uuid>) -> Result<SendListView> {
        // For sends, we first decrypt the send key with the user key, and stretch it to it's full size
        let enc_owned = Send::get_encryption(&self.key, enc, org_id)?;

        // For the rest of the fields, we ignore the provided EncryptionSettings and use a new one with the stretched key
        let enc = &enc_owned;

        Ok(SendListView {
            id: self.id,
            access_id: self.access_id.clone(),

            name: self.name.decrypt(enc, org_id)?,
            r#type: self.r#type,

            disabled: self.disabled,

            revision_date: self.revision_date,
            deletion_date: self.deletion_date,
            expiration_date: self.expiration_date,
        })
    }
}

impl Encryptable<Send> for SendView {
    fn encrypt(self, enc: &EncryptionSettings, org_id: &Option<Uuid>) -> Result<Send> {
        // For sends, we first decrypt the send key with the user key, and stretch it to it's full size
        let key = Send::get_key(&self.key, enc, org_id)?;
        let enc_owned = EncryptionSettings::new_single_key(key);

        // For the rest of the fields, we ignore the provided EncryptionSettings and use a new one with the stretched key
        let enc = &enc_owned;

        Ok(Send {
            id: self.id,
            access_id: self.access_id,

            name: self.name.encrypt(enc, org_id)?,
            notes: self.notes.encrypt(enc, org_id)?,
            key: self.key.clone(),
            password: self.password.clone(),

            r#type: self.r#type,
            file: self.file.encrypt(enc, org_id)?,
            text: self.text.encrypt(enc, org_id)?,

            max_access_count: self.max_access_count,
            access_count: self.access_count,
            disabled: self.disabled,
            hide_email: self.hide_email,

            revision_date: self.revision_date,
            deletion_date: self.deletion_date,
            expiration_date: self.expiration_date,
        })
    }
>>>>>>> 265588cb
}

#[cfg(test)]
mod tests {
    use super::Send;
    use crate::client::{
        auth_settings::{AuthSettings, Kdf},
        encryption_settings::EncryptionSettings,
    };

    #[test]
    fn test_get_send_key() {
        // Initialize user encryption with some test data
        let enc = EncryptionSettings::new(
            &AuthSettings {
                email: "test@bitwarden.com".into(),
                kdf: Kdf::PBKDF2 {
                    iterations: 345123.try_into().unwrap(),
                },
            },
            "asdfasdfasdf".into(),
            "2.majkL1/hNz9yptLqNAUSnw==|RiOzMTTJMG948qu8O3Zm1EQUO2E8BuTwFKnO9LWQjMzxMWJM5GbyOq2/A+tumPbTERt4JWur/FKfgHb+gXuYiEYlXPMuVBvT7nv4LPytJuM=|IVqMxHJeR1ZXY0sGngTC0x+WqbG8p6V+BTrdgBbQXjM=".parse().unwrap(),
            "2.kmLY8NJVuiKBFJtNd/ZFpA==|qOodlRXER+9ogCe3yOibRHmUcSNvjSKhdDuztLlucs10jLiNoVVVAc+9KfNErLSpx5wmUF1hBOJM8zwVPjgQTrmnNf/wuDpwiaCxNYb/0v4FygPy7ccAHK94xP1lfqq7U9+tv+/yiZSwgcT+xF0wFpoxQeNdNRFzPTuD9o4134n8bzacD9DV/WjcrXfRjbBCzzuUGj1e78+A7BWN7/5IWLz87KWk8G7O/W4+8PtEzlwkru6Wd1xO19GYU18oArCWCNoegSmcGn7w7NDEXlwD403oY8Oa7ylnbqGE28PVJx+HLPNIdSC6YKXeIOMnVs7Mctd/wXC93zGxAWD6ooTCzHSPVV50zKJmWIG2cVVUS7j35H3rGDtUHLI+ASXMEux9REZB8CdVOZMzp2wYeiOpggebJy6MKOZqPT1R3X0fqF2dHtRFPXrNsVr1Qt6bS9qTyO4ag1/BCvXF3P1uJEsI812BFAne3cYHy5bIOxuozPfipJrTb5WH35bxhElqwT3y/o/6JWOGg3HLDun31YmiZ2HScAsUAcEkA4hhoTNnqy4O2s3yVbCcR7jF7NLsbQc0MDTbnjxTdI4VnqUIn8s2c9hIJy/j80pmO9Bjxp+LQ9a2hUkfHgFhgHxZUVaeGVth8zG2kkgGdrp5VHhxMVFfvB26Ka6q6qE/UcS2lONSv+4T8niVRJz57qwctj8MNOkA3PTEfe/DP/LKMefke31YfT0xogHsLhDkx+mS8FCc01HReTjKLktk/Jh9mXwC5oKwueWWwlxI935ecn+3I2kAuOfMsgPLkoEBlwgiREC1pM7VVX1x8WmzIQVQTHd4iwnX96QewYckGRfNYWz/zwvWnjWlfcg8kRSe+68EHOGeRtC5r27fWLqRc0HNcjwpgHkI/b6czerCe8+07TWql4keJxJxhBYj3iOH7r9ZS8ck51XnOb8tGL1isimAJXodYGzakwktqHAD7MZhS+P02O+6jrg7d+yPC2ZCuS/3TOplYOCHQIhnZtR87PXTUwr83zfOwAwCyv6KP84JUQ45+DItrXLap7nOVZKQ5QxYIlbThAO6eima6Zu5XHfqGPMNWv0bLf5+vAjIa5np5DJrSwz9no/hj6CUh0iyI+SJq4RGI60lKtypMvF6MR3nHLEHOycRUQbZIyTHWl4QQLdHzuwN9lv10ouTEvNr6sFflAX2yb6w3hlCo7oBytH3rJekjb3IIOzBpeTPIejxzVlh0N9OT5MZdh4sNKYHUoWJ8mnfjdM+L4j5Q2Kgk/XiGDgEebkUxiEOQUdVpePF5uSCE+TPav/9FIRGXGiFn6NJMaU7aBsDTFBLloffFLYDpd8/bTwoSvifkj7buwLYM+h/qcnfdy5FWau1cKav+Blq/ZC0qBpo658RTC8ZtseAFDgXoQZuksM10hpP9bzD04Bx30xTGX81QbaSTNwSEEVrOtIhbDrj9OI43KH4O6zLzK+t30QxAv5zjk10RZ4+5SAdYndIlld9Y62opCfPDzRy3ubdve4ZEchpIKWTQvIxq3T5ogOhGaWBVYnkMtM2GVqvWV//46gET5SH/MdcwhACUcZ9kCpMnWH9CyyUwYvTT3UlNyV+DlS27LMPvaw7tx7qa+GfNCoCBd8S4esZpQYK/WReiS8=|pc7qpD42wxyXemdNPuwxbh8iIaryrBPu8f/DGwYdHTw=".parse().unwrap(),
        ).unwrap();

        // Create a send object, the only value we really care about here is the key
        let send = Send {
            id: "d7fb1e7f-9053-43c0-a02c-b0690098685a".parse().unwrap(),
            access_id: "fx7711OQwEOgLLBpAJhoWg".into(),
            name: "2.u5vXPAepUZ+4lI2vGGKiGg==|hEouC4SvCCb/ifzZzLcfSw==|E2VZUVffehczfIuRSlX2vnPRfflBtXef5tzsWvRrtfM="
                .parse()
                .unwrap(),
            notes: None,
            key: "2.+1KUfOX8A83Xkwk1bumo/w==|Nczvv+DTkeP466cP/wMDnGK6W9zEIg5iHLhcuQG6s+M=|SZGsfuIAIaGZ7/kzygaVUau3LeOvJUlolENBOU+LX7g="
                .parse()
                .unwrap(),
            password: None,
            r#type: super::SendType::File,
            file: Some(super::SendFile {
                id: "7f129hzwu0umkmnmsghkt486w96p749c".into(),
                file_name: "2.pnszM3slsCVlOIzuWrfCpA==|85zCg+X8GODvIAPf1Yt3K75YP+ub3wVAi1UvwOVXhPgUo9Gsu23FJgYSOkyKu3Vr|OvTrOugwRH7Mp2BWSuPlfxovoWt9oDRdi1Qo3xHUcdQ="
                    .parse()
                    .unwrap(),
                size: "1251825".into(),
                size_name: "1.19 MB".into(),
            }),
            text: None,
            max_access_count: None,
            access_count: 0,
            disabled: false,
            hide_email: false,
            revision_date: "2023-08-25T09:14:53Z".parse().unwrap(),
            deletion_date: "2023-09-25T09:14:53Z".parse().unwrap(),
            expiration_date: None,
        };

        // Get the send key
        let send_key = Send::get_key(&send.key, &enc, &None).unwrap();
        let send_key_b64 = send_key.to_base64();
        assert_eq!(send_key_b64, "IR9ImHGm6rRuIjiN7csj94bcZR5WYTJj5GtNfx33zm6tJCHUl+QZlpNPba8g2yn70KnOHsAODLcR0um6E3MAlg==");
    }
}<|MERGE_RESOLUTION|>--- conflicted
+++ resolved
@@ -9,14 +9,9 @@
 
 use crate::{
     client::encryption_settings::EncryptionSettings,
-<<<<<<< HEAD
-    crypto::{stretch_key, Decryptable, EncString, SymmetricCryptoKey},
+    crypto::{derive_shareable_key, Decryptable, EncString, Encryptable, SymmetricCryptoKey},
     error::{Error, Result},
     util::BASE64_ENGINE,
-=======
-    crypto::{derive_shareable_key, Decryptable, EncString, Encryptable, SymmetricCryptoKey},
-    error::Result,
->>>>>>> 265588cb
 };
 
 #[derive(Serialize, Deserialize, Debug, JsonSchema)]
@@ -135,7 +130,7 @@
 }
 
 impl Send {
-    fn get_key(
+    pub(crate) fn get_key(
         key: &EncString,
         enc: &EncryptionSettings,
         org_id: &Option<Uuid>,
@@ -228,7 +223,64 @@
     }
 }
 
-<<<<<<< HEAD
+impl Decryptable<SendListView> for Send {
+    fn decrypt(&self, enc: &EncryptionSettings, org_id: &Option<Uuid>) -> Result<SendListView> {
+        // For sends, we first decrypt the send key with the user key, and stretch it to it's full size
+        let enc_owned = Send::get_encryption(&self.key, enc, org_id)?;
+
+        // For the rest of the fields, we ignore the provided EncryptionSettings and use a new one with the stretched key
+        let enc = &enc_owned;
+
+        Ok(SendListView {
+            id: self.id,
+            access_id: self.access_id.clone(),
+
+            name: self.name.decrypt(enc, org_id)?,
+            r#type: self.r#type,
+
+            disabled: self.disabled,
+
+            revision_date: self.revision_date,
+            deletion_date: self.deletion_date,
+            expiration_date: self.expiration_date,
+        })
+    }
+}
+
+impl Encryptable<Send> for SendView {
+    fn encrypt(self, enc: &EncryptionSettings, org_id: &Option<Uuid>) -> Result<Send> {
+        // For sends, we first decrypt the send key with the user key, and stretch it to it's full size
+        let key = Send::get_key(&self.key, enc, org_id)?;
+        let enc_owned = EncryptionSettings::new_single_key(key);
+
+        // For the rest of the fields, we ignore the provided EncryptionSettings and use a new one with the stretched key
+        let enc = &enc_owned;
+
+        Ok(Send {
+            id: self.id,
+            access_id: self.access_id,
+
+            name: self.name.encrypt(enc, org_id)?,
+            notes: self.notes.encrypt(enc, org_id)?,
+            key: self.key.clone(),
+            password: self.password.clone(),
+
+            r#type: self.r#type,
+            file: self.file.encrypt(enc, org_id)?,
+            text: self.text.encrypt(enc, org_id)?,
+
+            max_access_count: self.max_access_count,
+            access_count: self.access_count,
+            disabled: self.disabled,
+            hide_email: self.hide_email,
+
+            revision_date: self.revision_date,
+            deletion_date: self.deletion_date,
+            expiration_date: self.expiration_date,
+        })
+    }
+}
+
 #[cfg(feature = "mobile")]
 pub async fn download_send_file_from_url(
     url: &str,
@@ -248,7 +300,7 @@
     BASE64_ENGINE
         .decode_slice_unchecked(key_str, &mut key)
         .unwrap();
-    let key = stretch_key(key, "send", Some("send"));
+    let key = derive_shareable_key(key, "send", Some("send"));
 
     let api_url = match domain {
         "https://send.bitwarden.com" => "https://api.bitwarden.com".to_string(),
@@ -300,64 +352,6 @@
     file.flush()?;
 
     Ok(())
-=======
-impl Decryptable<SendListView> for Send {
-    fn decrypt(&self, enc: &EncryptionSettings, org_id: &Option<Uuid>) -> Result<SendListView> {
-        // For sends, we first decrypt the send key with the user key, and stretch it to it's full size
-        let enc_owned = Send::get_encryption(&self.key, enc, org_id)?;
-
-        // For the rest of the fields, we ignore the provided EncryptionSettings and use a new one with the stretched key
-        let enc = &enc_owned;
-
-        Ok(SendListView {
-            id: self.id,
-            access_id: self.access_id.clone(),
-
-            name: self.name.decrypt(enc, org_id)?,
-            r#type: self.r#type,
-
-            disabled: self.disabled,
-
-            revision_date: self.revision_date,
-            deletion_date: self.deletion_date,
-            expiration_date: self.expiration_date,
-        })
-    }
-}
-
-impl Encryptable<Send> for SendView {
-    fn encrypt(self, enc: &EncryptionSettings, org_id: &Option<Uuid>) -> Result<Send> {
-        // For sends, we first decrypt the send key with the user key, and stretch it to it's full size
-        let key = Send::get_key(&self.key, enc, org_id)?;
-        let enc_owned = EncryptionSettings::new_single_key(key);
-
-        // For the rest of the fields, we ignore the provided EncryptionSettings and use a new one with the stretched key
-        let enc = &enc_owned;
-
-        Ok(Send {
-            id: self.id,
-            access_id: self.access_id,
-
-            name: self.name.encrypt(enc, org_id)?,
-            notes: self.notes.encrypt(enc, org_id)?,
-            key: self.key.clone(),
-            password: self.password.clone(),
-
-            r#type: self.r#type,
-            file: self.file.encrypt(enc, org_id)?,
-            text: self.text.encrypt(enc, org_id)?,
-
-            max_access_count: self.max_access_count,
-            access_count: self.access_count,
-            disabled: self.disabled,
-            hide_email: self.hide_email,
-
-            revision_date: self.revision_date,
-            deletion_date: self.deletion_date,
-            expiration_date: self.expiration_date,
-        })
-    }
->>>>>>> 265588cb
 }
 
 #[cfg(test)]
