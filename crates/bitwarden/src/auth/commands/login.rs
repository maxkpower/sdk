use std::str::FromStr;

use base64::Engine;
<<<<<<< HEAD
use bitwarden_api_identity::{
    apis::accounts_api::accounts_prelogin_post,
    models::{PreloginRequestModel, PreloginResponseModel},
};
use chrono::Utc;
use log::{debug, info};

use crate::{
    auth::{
        api::{
            request::{AccessTokenRequest, ApiTokenRequest, PasswordTokenRequest},
            response::IdentityTokenResponse,
        },
        request::{
            AccessTokenLoginRequest, ApiKeyLoginRequest, PasswordLoginRequest, SessionLoginRequest,
        },
        response::{ApiKeyLoginResponse, PasswordLoginResponse},
    },
    client::{
        access_token::AccessToken,
        auth::Auth,
        auth_settings::AuthSettings,
=======

use crate::{
    auth::{
        api::{request::AccessTokenRequest, response::IdentityTokenResponse},
        request::AccessTokenLoginRequest,
        response::ApiKeyLoginResponse,
    },
    client::{
        access_token::AccessToken,
>>>>>>> 3e32a4d5
        encryption_settings::{decrypt, SymmetricCryptoKey},
        Client, LoginMethod,
    },
    crypto::CipherString,
    error::{Error, Result},
    util::{decode_token, BASE64_ENGINE},
};

#[cfg(feature = "internal")]
use {
    crate::{
        auth::{
            api::request::{ApiTokenRequest, PasswordTokenRequest},
            request::{ApiKeyLoginRequest, PasswordLoginRequest},
            response::PasswordLoginResponse,
        },
        client::auth_settings::AuthSettings,
    },
    bitwarden_api_identity::{
        apis::accounts_api::accounts_prelogin_post,
        models::{PreloginRequestModel, PreloginResponseModel},
    },
    log::{debug, info},
};

#[cfg(feature = "internal")]
pub(crate) async fn password_login(
    client: &mut Client,
    input: &PasswordLoginRequest,
) -> Result<PasswordLoginResponse> {
    info!("password logging in");
    debug!("{:#?}, {:#?}", client, input);

    let password_hash = determine_password_hash(client, &input.email, &input.password).await?;
    let response = request_identity_tokens(client, input, &password_hash).await?;

    if let IdentityTokenResponse::Authenticated(r) = &response {
        client
            .set_tokens(
                r.access_token.clone(),
                r.refresh_token.clone(),
                r.expires_in,
                LoginMethod::Username {
                    client_id: "web".to_owned(),
                },
            )
            .await?;

        let user_key = CipherString::from_str(r.key.as_deref().unwrap()).unwrap();
        let private_key = CipherString::from_str(r.private_key.as_deref().unwrap()).unwrap();

        client
            .initialize_user_crypto(&input.password, user_key, private_key)
            .await?;
    }

    PasswordLoginResponse::process_response(response)
}

#[cfg(feature = "internal")]
pub(crate) async fn api_key_login(
    client: &mut Client,
    input: &ApiKeyLoginRequest,
) -> Result<ApiKeyLoginResponse> {
    //info!("api key logging in");
    //debug!("{:#?}, {:#?}", client, input);

    let response = request_api_identity_tokens(client, input).await?;

    if let IdentityTokenResponse::Authenticated(r) = &response {
        client
            .set_tokens(
                r.access_token.clone(),
                r.refresh_token.clone(),
                r.expires_in,
                LoginMethod::ApiKey {
                    client_id: input.client_id.to_owned(),
                    client_secret: input.client_secret.to_owned(),
                },
            )
            .await?;

        let access_token_obj = decode_token(&r.access_token)?;

        // This should always be Some() when logging in with an api key
        let email = access_token_obj
            .email
            .ok_or(Error::Internal("Access token doesn't contain email"))?;

        let _ = determine_password_hash(client, &email, &input.password).await?;

        let user_key = CipherString::from_str(r.key.as_deref().unwrap()).unwrap();
        let private_key = CipherString::from_str(r.private_key.as_deref().unwrap()).unwrap();

        client
            .initialize_user_crypto(&input.password, user_key, private_key)
            .await?;
    }

    ApiKeyLoginResponse::process_response(response)
}

pub(crate) async fn access_token_login(
    client: &mut Client,
    input: &AccessTokenLoginRequest,
) -> Result<ApiKeyLoginResponse> {
    //info!("api key logging in");
    //debug!("{:#?}, {:#?}", client, input);

    let access_token = AccessToken::from_str(&input.access_token)?;

    let response = request_access_token(client, &access_token).await?;

    if let IdentityTokenResponse::Payload(r) = &response {
        // Extract the encrypted payload and use the access token encryption key to decrypt it
        let payload = CipherString::from_str(&r.encrypted_payload)?;

        let decrypted_payload = decrypt(&payload, &access_token.encryption_key)?;

        // Once decrypted, we have to JSON decode to extract the organization encryption key
        #[derive(serde::Deserialize)]
        struct Payload {
            #[serde(rename = "encryptionKey")]
            encryption_key: String,
        }

        let payload: Payload = serde_json::from_slice(&decrypted_payload)?;

        let encryption_key = BASE64_ENGINE.decode(&payload.encryption_key)?;

        let encryption_key = SymmetricCryptoKey::try_from(encryption_key.as_slice())?;

        let access_token_obj = decode_token(&r.access_token)?;

        // This should always be Some() when logging in with an access token
        let organization_id = access_token_obj
            .organization
            .ok_or(Error::MissingFields)?
            .parse()
            .map_err(|_| Error::InvalidResponse)?;

        client
            .set_tokens(
                r.access_token.clone(),
                r.refresh_token.clone(),
                r.expires_in,
                LoginMethod::AccessToken {
                    service_account_id: access_token.service_account_id,
                    client_secret: access_token.client_secret,
                    organization_id,
                },
            )
            .await?;

        client.initialize_crypto_single_key(encryption_key);
    }

    ApiKeyLoginResponse::process_response(response)
}

#[cfg(feature = "internal")]
<<<<<<< HEAD
pub(crate) async fn session_login(client: &mut Client, input: &SessionLoginRequest) -> Result<()> {
    use crate::client::{keys::Keys, profile::Profile};

    client.state.load_account(input.user_id).await?;

    let Some(profile) = Profile::get(client).await else {return Err(Error::NotAuthenticated)};
    let auth = Auth::get(client).await;

    let Some(expires) = auth.token_expiration else {return Err(Error::VaultLocked)};
    let Some(login_method) = auth.login_method else {return Err(Error::VaultLocked)};
    let expires_seconds = (expires.timestamp() - Utc::now().timestamp()) as u64;

    client
        .set_tokens(
            auth.access_token,
            auth.refresh_token,
            expires_seconds,
            login_method,
        )
        .await?;

    let _ = determine_password_hash(client, &profile.email, &input.password).await?;

    let Some(keys) = Keys::get(client).await else {return Err(Error::VaultLocked)};

    client
        .initialize_user_crypto(&input.password, keys.crypto_symmetric_key, keys.private_key)
        .await?;

    client
        .initialize_org_crypto(&keys.organization_keys)
        .await?;

    Ok(())
}

=======
>>>>>>> 3e32a4d5
async fn determine_password_hash(
    client: &mut Client,
    email: &str,
    password: &str,
) -> Result<String> {
    let pre_login = request_prelogin(client, email.to_owned()).await?;
    let auth_settings = AuthSettings::new(pre_login, email.to_owned());
    let password_hash = auth_settings.make_user_password_hash(password)?;
    client.set_auth_settings(auth_settings).await?;

    Ok(password_hash)
}

#[cfg(feature = "internal")]
async fn request_prelogin(client: &mut Client, email: String) -> Result<PreloginResponseModel> {
    let request_model = PreloginRequestModel::new(email);
    let config = client.get_api_configurations().await;
    Ok(accounts_prelogin_post(&config.identity, Some(request_model)).await?)
}

#[cfg(feature = "internal")]
async fn request_identity_tokens(
    client: &mut Client,
    input: &PasswordLoginRequest,
    password_hash: &String,
) -> Result<IdentityTokenResponse> {
    let config = client.get_api_configurations().await;
    PasswordTokenRequest::new(&input.email, password_hash)
        .send(&config)
        .await
}

#[cfg(feature = "internal")]
async fn request_api_identity_tokens(
    client: &mut Client,
    input: &ApiKeyLoginRequest,
) -> Result<IdentityTokenResponse> {
    let config = client.get_api_configurations().await;
    ApiTokenRequest::new(&input.client_id, &input.client_secret)
        .send(&config)
        .await
}

async fn request_access_token(
    client: &mut Client,
    input: &AccessToken,
) -> Result<IdentityTokenResponse> {
    let config = client.get_api_configurations().await;
    AccessTokenRequest::new(input.service_account_id, &input.client_secret)
        .send(&config)
        .await
}

pub(crate) async fn renew_token(client: &mut Client) -> Result<()> {
    let token_renew_margin = chrono::Duration::seconds(5 * 60);

    let auth = Auth::get(client).await;

    if let (Some(expires), Some(login_method)) = (&auth.token_expiration, &auth.login_method) {
        if expires > &(Utc::now() + token_renew_margin) {
            return Ok(());
        }

        let res = match login_method {
            #[cfg(feature = "internal")]
            LoginMethod::Username { client_id } => {
                let refresh = auth
                    .refresh_token
                    .as_deref()
                    .ok_or(Error::NotAuthenticated)?;

                crate::auth::api::request::RenewTokenRequest::new(
                    refresh.to_owned(),
                    client_id.to_owned(),
                )
                .send(&client.__api_configurations)
                .await?
            }
            #[cfg(feature = "internal")]
            LoginMethod::ApiKey {
                client_id,
                client_secret,
            } => {
                ApiTokenRequest::new(client_id, client_secret)
                    .send(&client.__api_configurations)
                    .await?
            }
            LoginMethod::AccessToken {
                service_account_id,
                client_secret,
                ..
            } => {
                AccessTokenRequest::new(*service_account_id, &client_secret)
                    .send(&client.__api_configurations)
                    .await?
            }
        };

        match res {
            IdentityTokenResponse::Refreshed(r) => {
                let login_method = login_method.to_owned();
                client
                    .set_tokens(r.access_token, r.refresh_token, r.expires_in, login_method)
                    .await?;
                return Ok(());
            }
            IdentityTokenResponse::Authenticated(r) => {
                let login_method = login_method.to_owned();
                client
                    .set_tokens(r.access_token, r.refresh_token, r.expires_in, login_method)
                    .await?;
                return Ok(());
            }
            _ => {
                // We should never get here
                return Err(Error::InvalidResponse);
            }
        }
    }

    Err(Error::NotAuthenticated)
}<|MERGE_RESOLUTION|>--- conflicted
+++ resolved
@@ -1,30 +1,6 @@
 use std::str::FromStr;
 
 use base64::Engine;
-<<<<<<< HEAD
-use bitwarden_api_identity::{
-    apis::accounts_api::accounts_prelogin_post,
-    models::{PreloginRequestModel, PreloginResponseModel},
-};
-use chrono::Utc;
-use log::{debug, info};
-
-use crate::{
-    auth::{
-        api::{
-            request::{AccessTokenRequest, ApiTokenRequest, PasswordTokenRequest},
-            response::IdentityTokenResponse,
-        },
-        request::{
-            AccessTokenLoginRequest, ApiKeyLoginRequest, PasswordLoginRequest, SessionLoginRequest,
-        },
-        response::{ApiKeyLoginResponse, PasswordLoginResponse},
-    },
-    client::{
-        access_token::AccessToken,
-        auth::Auth,
-        auth_settings::AuthSettings,
-=======
 
 use crate::{
     auth::{
@@ -34,7 +10,7 @@
     },
     client::{
         access_token::AccessToken,
->>>>>>> 3e32a4d5
+        auth::Auth,
         encryption_settings::{decrypt, SymmetricCryptoKey},
         Client, LoginMethod,
     },
@@ -48,7 +24,7 @@
     crate::{
         auth::{
             api::request::{ApiTokenRequest, PasswordTokenRequest},
-            request::{ApiKeyLoginRequest, PasswordLoginRequest},
+            request::{ApiKeyLoginRequest, PasswordLoginRequest, SessionLoginRequest},
             response::PasswordLoginResponse,
         },
         client::auth_settings::AuthSettings,
@@ -196,7 +172,6 @@
 }
 
 #[cfg(feature = "internal")]
-<<<<<<< HEAD
 pub(crate) async fn session_login(client: &mut Client, input: &SessionLoginRequest) -> Result<()> {
     use crate::client::{keys::Keys, profile::Profile};
 
@@ -207,7 +182,7 @@
 
     let Some(expires) = auth.token_expiration else {return Err(Error::VaultLocked)};
     let Some(login_method) = auth.login_method else {return Err(Error::VaultLocked)};
-    let expires_seconds = (expires.timestamp() - Utc::now().timestamp()) as u64;
+    let expires_seconds = (expires.timestamp() - chrono::Utc::now().timestamp()) as u64;
 
     client
         .set_tokens(
@@ -233,8 +208,7 @@
     Ok(())
 }
 
-=======
->>>>>>> 3e32a4d5
+#[cfg(feature = "internal")]
 async fn determine_password_hash(
     client: &mut Client,
     email: &str,
@@ -294,7 +268,7 @@
     let auth = Auth::get(client).await;
 
     if let (Some(expires), Some(login_method)) = (&auth.token_expiration, &auth.login_method) {
-        if expires > &(Utc::now() + token_renew_margin) {
+        if expires > &(chrono::Utc::now() + token_renew_margin) {
             return Ok(());
         }
 
