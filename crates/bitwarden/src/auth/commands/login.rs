use std::str::FromStr;

use base64::Engine;

use crate::{
    auth::{
        api::{request::AccessTokenRequest, response::IdentityTokenResponse},
        request::AccessTokenLoginRequest,
        response::ApiKeyLoginResponse,
    },
    client::{
        access_token::AccessToken,
        auth::Auth,
        encryption_settings::{decrypt, SymmetricCryptoKey},
        Client, LoginMethod,
    },
    crypto::CipherString,
    error::{Error, Result},
    util::{decode_token, BASE64_ENGINE},
};

#[cfg(feature = "internal")]
<<<<<<< HEAD
use crate::auth::request::UnlockRequest;
=======
use {
    crate::{
        auth::{
            api::request::{ApiTokenRequest, PasswordTokenRequest},
            request::{ApiKeyLoginRequest, PasswordLoginRequest, SessionLoginRequest},
            response::PasswordLoginResponse,
        },
        client::auth_settings::AuthSettings,
    },
    bitwarden_api_identity::{
        apis::accounts_api::accounts_prelogin_post,
        models::{PreloginRequestModel, PreloginResponseModel},
    },
    log::{debug, info},
};
>>>>>>> 2dd6e616

#[cfg(feature = "internal")]
pub(crate) async fn password_login(
    client: &mut Client,
    input: &PasswordLoginRequest,
) -> Result<PasswordLoginResponse> {
    info!("password logging in");
    debug!("{:#?}, {:#?}", client, input);

    let password_hash = determine_password_hash(client, &input.email, &input.password).await?;
    let response = request_identity_tokens(client, input, &password_hash).await?;

    if let IdentityTokenResponse::Authenticated(r) = &response {
        client
            .set_tokens(
                r.access_token.clone(),
                r.refresh_token.clone(),
                r.expires_in,
                LoginMethod::Username {
                    client_id: "web".to_owned(),
                },
            )
            .await?;

        let user_key = CipherString::from_str(r.key.as_deref().unwrap()).unwrap();
        let private_key = CipherString::from_str(r.private_key.as_deref().unwrap()).unwrap();

        client
            .initialize_user_crypto(&input.password, user_key, private_key)
            .await?;
    }

    PasswordLoginResponse::process_response(response)
}

#[cfg(feature = "internal")]
pub(crate) async fn api_key_login(
    client: &mut Client,
    input: &ApiKeyLoginRequest,
) -> Result<ApiKeyLoginResponse> {
    //info!("api key logging in");
    //debug!("{:#?}, {:#?}", client, input);

    let response = request_api_identity_tokens(client, input).await?;

    if let IdentityTokenResponse::Authenticated(r) = &response {
        client
            .set_tokens(
                r.access_token.clone(),
                r.refresh_token.clone(),
                r.expires_in,
                LoginMethod::ApiKey {
                    client_id: input.client_id.to_owned(),
                    client_secret: input.client_secret.to_owned(),
                },
            )
            .await?;

        let access_token_obj = decode_token(&r.access_token)?;

        // This should always be Some() when logging in with an api key
        let email = access_token_obj
            .email
            .ok_or(Error::Internal("Access token doesn't contain email"))?;

        let _ = determine_password_hash(client, &email, &input.password).await?;

        let user_key = CipherString::from_str(r.key.as_deref().unwrap()).unwrap();
        let private_key = CipherString::from_str(r.private_key.as_deref().unwrap()).unwrap();

        client
            .initialize_user_crypto(&input.password, user_key, private_key)
            .await?;
    }

    ApiKeyLoginResponse::process_response(response)
}

pub(crate) async fn access_token_login(
    client: &mut Client,
    input: &AccessTokenLoginRequest,
) -> Result<ApiKeyLoginResponse> {
    //info!("api key logging in");
    //debug!("{:#?}, {:#?}", client, input);

    let access_token = AccessToken::from_str(&input.access_token)?;

    let response = request_access_token(client, &access_token).await?;

    if let IdentityTokenResponse::Payload(r) = &response {
        // Extract the encrypted payload and use the access token encryption key to decrypt it
        let payload = CipherString::from_str(&r.encrypted_payload)?;

        let decrypted_payload = decrypt(&payload, &access_token.encryption_key)?;

        // Once decrypted, we have to JSON decode to extract the organization encryption key
        #[derive(serde::Deserialize)]
        struct Payload {
            #[serde(rename = "encryptionKey")]
            encryption_key: String,
        }

        let payload: Payload = serde_json::from_slice(&decrypted_payload)?;

        let encryption_key = BASE64_ENGINE.decode(&payload.encryption_key)?;

        let encryption_key = SymmetricCryptoKey::try_from(encryption_key.as_slice())?;

        let access_token_obj = decode_token(&r.access_token)?;

        // This should always be Some() when logging in with an access token
        let organization_id = access_token_obj
            .organization
            .ok_or(Error::MissingFields)?
            .parse()
            .map_err(|_| Error::InvalidResponse)?;

        client
            .set_tokens(
                r.access_token.clone(),
                r.refresh_token.clone(),
                r.expires_in,
                LoginMethod::AccessToken {
                    service_account_id: access_token.service_account_id,
                    client_secret: access_token.client_secret,
                    organization_id,
                },
            )
            .await?;

        client.initialize_crypto_single_key(encryption_key);
    }

    ApiKeyLoginResponse::process_response(response)
}

#[cfg(feature = "internal")]
pub(crate) async fn session_login(client: &mut Client, input: &SessionLoginRequest) -> Result<()> {
    client.state.load_account(input.user_id).await?;

    let auth = Auth::get(client).await;

    let Some(expires) = auth.token_expiration else {return Err(Error::VaultLocked)};
    let Some(login_method) = auth.login_method else {return Err(Error::VaultLocked)};
    let expires_seconds = (expires.timestamp() - chrono::Utc::now().timestamp()) as u64;

    client
        .set_tokens(
            auth.access_token,
            auth.refresh_token,
            expires_seconds,
            login_method,
        )
        .await?;

    Ok(())
}

#[cfg(feature = "internal")]
pub(crate) async fn unlock(client: &mut Client, input: &UnlockRequest) -> Result<()> {
    use crate::{
        client::{keys::Keys, profile::Profile},
        state::migrations,
    };

    let Some(profile) = Profile::get(client).await else {return Err(Error::NotAuthenticated)};

    let _ = determine_password_hash(client, &profile.email, &input.password).await?;

    let Some(keys) = Keys::get(client).await else {return Err(Error::VaultLocked)};

    client
        .initialize_user_crypto(&input.password, keys.crypto_symmetric_key, keys.private_key)
        .await?;

    client
        .initialize_org_crypto(&keys.organization_keys)
        .await?;

    migrations::run_migrations(&client).await?;

    Ok(())
}

#[cfg(feature = "internal")]
async fn determine_password_hash(
    client: &mut Client,
    email: &str,
    password: &str,
) -> Result<String> {
    let pre_login = request_prelogin(client, email.to_owned()).await?;
    let auth_settings = AuthSettings::new(pre_login, email.to_owned());
    let password_hash = auth_settings.make_user_password_hash(password)?;
    client.set_auth_settings(auth_settings).await?;

    Ok(password_hash)
}

#[cfg(feature = "internal")]
async fn request_prelogin(client: &mut Client, email: String) -> Result<PreloginResponseModel> {
    let request_model = PreloginRequestModel::new(email);
    let config = client.get_api_configurations().await;
    Ok(accounts_prelogin_post(&config.identity, Some(request_model)).await?)
}

#[cfg(feature = "internal")]
async fn request_identity_tokens(
    client: &mut Client,
    input: &PasswordLoginRequest,
    password_hash: &String,
) -> Result<IdentityTokenResponse> {
    let config = client.get_api_configurations().await;
    PasswordTokenRequest::new(&input.email, password_hash)
        .send(&config)
        .await
}

#[cfg(feature = "internal")]
async fn request_api_identity_tokens(
    client: &mut Client,
    input: &ApiKeyLoginRequest,
) -> Result<IdentityTokenResponse> {
    let config = client.get_api_configurations().await;
    ApiTokenRequest::new(&input.client_id, &input.client_secret)
        .send(&config)
        .await
}

async fn request_access_token(
    client: &mut Client,
    input: &AccessToken,
) -> Result<IdentityTokenResponse> {
    let config = client.get_api_configurations().await;
    AccessTokenRequest::new(input.service_account_id, &input.client_secret)
        .send(&config)
        .await
}

pub(crate) async fn renew_token(client: &mut Client) -> Result<()> {
    let token_renew_margin = chrono::Duration::seconds(5 * 60);

    let auth = Auth::get(client).await;

    if let (Some(expires), Some(login_method)) = (&auth.token_expiration, &auth.login_method) {
        if expires > &(chrono::Utc::now() + token_renew_margin) {
            return Ok(());
        }

        let res = match login_method {
            #[cfg(feature = "internal")]
            LoginMethod::Username { client_id } => {
                let refresh = auth
                    .refresh_token
                    .as_deref()
                    .ok_or(Error::NotAuthenticated)?;

                crate::auth::api::request::RenewTokenRequest::new(
                    refresh.to_owned(),
                    client_id.to_owned(),
                )
                .send(&client.__api_configurations)
                .await?
            }
            #[cfg(feature = "internal")]
            LoginMethod::ApiKey {
                client_id,
                client_secret,
            } => {
                ApiTokenRequest::new(client_id, client_secret)
                    .send(&client.__api_configurations)
                    .await?
            }
            LoginMethod::AccessToken {
                service_account_id,
                client_secret,
                ..
            } => {
                AccessTokenRequest::new(*service_account_id, &client_secret)
                    .send(&client.__api_configurations)
                    .await?
            }
        };

        match res {
            IdentityTokenResponse::Refreshed(r) => {
                let login_method = login_method.to_owned();
                client
                    .set_tokens(r.access_token, r.refresh_token, r.expires_in, login_method)
                    .await?;
                return Ok(());
            }
            IdentityTokenResponse::Authenticated(r) => {
                let login_method = login_method.to_owned();
                client
                    .set_tokens(r.access_token, r.refresh_token, r.expires_in, login_method)
                    .await?;
                return Ok(());
            }
            _ => {
                // We should never get here
                return Err(Error::InvalidResponse);
            }
        }
    }

    Err(Error::NotAuthenticated)
}<|MERGE_RESOLUTION|>--- conflicted
+++ resolved
@@ -20,14 +20,13 @@
 };
 
 #[cfg(feature = "internal")]
-<<<<<<< HEAD
-use crate::auth::request::UnlockRequest;
-=======
 use {
     crate::{
         auth::{
             api::request::{ApiTokenRequest, PasswordTokenRequest},
-            request::{ApiKeyLoginRequest, PasswordLoginRequest, SessionLoginRequest},
+            request::{
+                ApiKeyLoginRequest, PasswordLoginRequest, SessionLoginRequest, UnlockRequest,
+            },
             response::PasswordLoginResponse,
         },
         client::auth_settings::AuthSettings,
@@ -38,7 +37,6 @@
     },
     log::{debug, info},
 };
->>>>>>> 2dd6e616
 
 #[cfg(feature = "internal")]
 pub(crate) async fn password_login(
