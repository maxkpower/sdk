--- conflicted
+++ resolved
@@ -90,12 +90,8 @@
         identity_url: format!("http://{}/identity", server.address()),
         api_url: format!("http://{}/api", server.address()),
         user_agent: "Bitwarden Rust-SDK [TEST]".into(),
-<<<<<<< HEAD
-        device_type: crate::sdk::request::client_settings::DeviceType::SDK,
+        device_type: crate::client::client_settings::DeviceType::SDK,
         state_path: None,
-=======
-        device_type: crate::client::client_settings::DeviceType::SDK,
->>>>>>> eb8d3c83
     };
 
     (server, crate::Client::new(Some(settings)))
