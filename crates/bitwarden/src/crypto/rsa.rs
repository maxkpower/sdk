--- conflicted
+++ resolved
@@ -33,11 +33,8 @@
         .to_pkcs8_der()
         .map_err(|_| Error::Internal("unable to create private key"))?;
 
-<<<<<<< HEAD
-    let protected = encrypt_aes256_hmac(pkcs.as_bytes(), key.mac_key.unwrap(), &key.key)?;
-=======
-    let protected = EncString::encrypt_aes256_hmac(pkcs.as_bytes(), key.mac_key.unwrap(), key.key)?;
->>>>>>> 24f0dfdb
+    let protected =
+        EncString::encrypt_aes256_hmac(pkcs.as_bytes(), key.mac_key.unwrap(), &key.key)?;
 
     Ok(RsaKeyPair {
         public: b64,
