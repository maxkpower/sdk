use std::{fmt::Display, str::FromStr};

use aes::cipher::{generic_array::GenericArray, typenum::U32};
use base64::Engine;
use serde::{de::Visitor, Deserialize};

use crate::{
    crypto::{decrypt_aes128_hmac, decrypt_aes256, decrypt_aes256_hmac, SymmetricCryptoKey},
    error::{CryptoError, EncStringParseError, Error, Result},
    util::BASE64_ENGINE,
};

use super::{KeyDecryptable, KeyEncryptable, LocateKey};

/// # Encrypted string primitive
///
/// [EncString] is a Bitwarden specific primitive that represents an encrypted string. They are
/// are used together with the [KeyDecryptable] and [KeyEncryptable] traits to encrypt and decrypt
/// data using [SymmetricCryptoKey]s.
///
/// The flexibility of the [EncString] type allows for different encryption algorithms to be used
/// which is represented by the different variants of the enum.
///
/// ## Note
///
/// We are currently in the progress of splitting the [EncString] into distinct AES and RSA
/// variants. To provide better control of which encryption algorithm is expected.
///
/// For backwards compatibility we will rarely if ever be able to remove support for decrypting old
/// variants, but we should be opinionated in which variants are used for encrypting.
///
/// ## Variants
/// - [AesCbc256_B64](EncString::AesCbc256_B64)
/// - [AesCbc128_HmacSha256_B64](EncString::AesCbc128_HmacSha256_B64)
/// - [AesCbc256_HmacSha256_B64](EncString::AesCbc256_HmacSha256_B64)
/// - [Rsa2048_OaepSha256_B64](EncString::Rsa2048_OaepSha256_B64)
/// - [Rsa2048_OaepSha1_B64](EncString::Rsa2048_OaepSha1_B64)
///
/// ## Serialization
///
/// [EncString] implements [Display] and [FromStr] to allow for easy serialization and uses a
/// custom scheme to represent the different variants.
///
/// The scheme is one of the following schemes:
/// - `[type].[iv]|[data]`
/// - `[type].[iv]|[data]|[mac]`
/// - `[type].[data]`
///
/// Where:
/// - `[type]`: is a digit number representing the variant.
/// - `[iv]`: (optional) is the initialization vector used for encryption.
/// - `[data]`: is the encrypted data.
/// - `[mac]`: (optional) is the MAC used to validate the integrity of the data.
#[derive(Clone)]
#[allow(unused, non_camel_case_types)]
pub enum EncString {
    /// 0
    AesCbc256_B64 { iv: [u8; 16], data: Vec<u8> },
    /// 1
    AesCbc128_HmacSha256_B64 {
        iv: [u8; 16],
        mac: [u8; 32],
        data: Vec<u8>,
    },
    /// 2
    AesCbc256_HmacSha256_B64 {
        iv: [u8; 16],
        mac: [u8; 32],
        data: Vec<u8>,
    },
    /// 3
    Rsa2048_OaepSha256_B64 { data: Vec<u8> },
    /// 4
    Rsa2048_OaepSha1_B64 { data: Vec<u8> },
    /// 5
    #[deprecated]
    Rsa2048_OaepSha256_HmacSha256_B64 { data: Vec<u8> },
    /// 6
    #[deprecated]
    Rsa2048_OaepSha1_HmacSha256_B64 { data: Vec<u8> },
}

/// To avoid printing sensitive information, [EncString] debug prints to `EncString`.
impl std::fmt::Debug for EncString {
    fn fmt(&self, f: &mut std::fmt::Formatter<'_>) -> std::fmt::Result {
        f.debug_struct("EncString").finish()
    }
}

/// Deserializes an [EncString] from a string.
impl FromStr for EncString {
    type Err = Error;

    fn from_str(s: &str) -> Result<Self, Self::Err> {
        let (enc_type, parts): (&str, Vec<_>) = {
            let header_parts: Vec<_> = s.split('.').collect();

            if header_parts.len() == 2 {
                (header_parts[0], header_parts[1].split('|').collect())
            } else {
                // Support legacy format with no header
                let parts: Vec<_> = s.split('|').collect();
                if parts.len() == 3 {
                    ("1", parts) // AesCbc128_HmacSha256_B64
                } else {
                    ("0", parts) // AesCbc256_B64
                }
            }
        };

        fn from_b64_vec(s: &str) -> Result<Vec<u8>> {
            Ok(BASE64_ENGINE
                .decode(s)
                .map_err(EncStringParseError::InvalidBase64)?)
        }

        fn from_b64<const N: usize>(s: &str) -> Result<[u8; N]> {
            Ok(from_b64_vec(s)?.try_into().map_err(invalid_len_error(N))?)
        }

        match (enc_type, parts.len()) {
            ("0", 2) => {
                let iv = from_b64(parts[0])?;
                let data = from_b64_vec(parts[1])?;

                Ok(EncString::AesCbc256_B64 { iv, data })
            }
            ("1" | "2", 3) => {
                let iv = from_b64(parts[0])?;
                let data = from_b64_vec(parts[1])?;
                let mac = from_b64(parts[2])?;

                if enc_type == "1" {
                    Ok(EncString::AesCbc128_HmacSha256_B64 { iv, mac, data })
                } else {
                    Ok(EncString::AesCbc256_HmacSha256_B64 { iv, mac, data })
                }
            }
            ("3", 1) => {
                let data = from_b64_vec(parts[0])?;
                Ok(EncString::Rsa2048_OaepSha256_B64 { data })
            }
            ("4", 1) => {
                let data = from_b64_vec(parts[0])?;
                Ok(EncString::Rsa2048_OaepSha1_B64 { data })
            }
            #[allow(deprecated)]
            ("5", 1) => {
                let data = from_b64_vec(parts[0])?;
                Ok(EncString::Rsa2048_OaepSha256_HmacSha256_B64 { data })
            }
            #[allow(deprecated)]
            ("6", 1) => {
                let data = from_b64_vec(parts[0])?;
                Ok(EncString::Rsa2048_OaepSha1_HmacSha256_B64 { data })
            }

            (enc_type, parts) => Err(EncStringParseError::InvalidType {
                enc_type: enc_type.to_string(),
                parts,
            }
            .into()),
        }
    }
}

impl EncString {
    #[cfg(feature = "mobile")]
    pub(crate) fn from_buffer(buf: &[u8]) -> Result<Self> {
        if buf.is_empty() {
            return Err(EncStringParseError::NoType.into());
        }
        let enc_type = buf[0];

        fn check_length(buf: &[u8], expected: usize) -> Result<()> {
            if buf.len() < expected {
                return Err(EncStringParseError::InvalidLength {
                    expected,
                    got: buf.len(),
                }
                .into());
            }
            Ok(())
        }

        match enc_type {
            0 => {
                check_length(buf, 18)?;
                let iv = buf[1..17].try_into().unwrap();
                let data = buf[17..].to_vec();

                Ok(EncString::AesCbc256_B64 { iv, data })
            }
            1 | 2 => {
                check_length(buf, 50)?;
                let iv = buf[1..17].try_into().unwrap();
                let mac = buf[17..49].try_into().unwrap();
                let data = buf[49..].to_vec();

                if enc_type == 1 {
                    Ok(EncString::AesCbc128_HmacSha256_B64 { iv, mac, data })
                } else {
                    Ok(EncString::AesCbc256_HmacSha256_B64 { iv, mac, data })
                }
            }
            3 => {
                check_length(buf, 2)?;
                let data = buf[1..].to_vec();
                Ok(EncString::Rsa2048_OaepSha256_B64 { data })
            }
            4 => {
                check_length(buf, 2)?;
                let data = buf[1..].to_vec();
                Ok(EncString::Rsa2048_OaepSha1_B64 { data })
            }
            #[allow(deprecated)]
            5 => {
                check_length(buf, 2)?;
                let data = buf[1..].to_vec();
                Ok(EncString::Rsa2048_OaepSha256_HmacSha256_B64 { data })
            }
            #[allow(deprecated)]
            6 => {
                check_length(buf, 2)?;
                let data = buf[1..].to_vec();
                Ok(EncString::Rsa2048_OaepSha1_HmacSha256_B64 { data })
            }
            _ => Err(EncStringParseError::InvalidType {
                enc_type: enc_type.to_string(),
                parts: 1,
            }
            .into()),
        }
    }

    #[cfg(feature = "mobile")]
    pub(crate) fn to_buffer(&self) -> Result<Vec<u8>> {
        let mut buf;

        match self {
            EncString::AesCbc256_B64 { iv, data } => {
                buf = Vec::with_capacity(1 + 16 + data.len());
                buf.push(self.enc_type());
                buf.extend_from_slice(iv);
                buf.extend_from_slice(data);
            }
            EncString::AesCbc128_HmacSha256_B64 { iv, mac, data }
            | EncString::AesCbc256_HmacSha256_B64 { iv, mac, data } => {
                buf = Vec::with_capacity(1 + 16 + 32 + data.len());
                buf.push(self.enc_type());
                buf.extend_from_slice(iv);
                buf.extend_from_slice(mac);
                buf.extend_from_slice(data);
            }

            EncString::Rsa2048_OaepSha256_B64 { data }
            | EncString::Rsa2048_OaepSha1_B64 { data } => {
                buf = Vec::with_capacity(1 + data.len());
                buf.push(self.enc_type());
                buf.extend_from_slice(data);
            }
            #[allow(deprecated)]
            EncString::Rsa2048_OaepSha256_HmacSha256_B64 { data }
            | EncString::Rsa2048_OaepSha1_HmacSha256_B64 { data } => {
                buf = Vec::with_capacity(1 + data.len());
                buf.push(self.enc_type());
                buf.extend_from_slice(data);
            }
        }

        Ok(buf)
    }
}

impl Display for EncString {
    fn fmt(&self, f: &mut std::fmt::Formatter<'_>) -> std::fmt::Result {
        let parts: Vec<&[u8]> = match self {
            EncString::AesCbc256_B64 { iv, data } => vec![iv, data],
            EncString::AesCbc128_HmacSha256_B64 { iv, mac, data } => vec![iv, data, mac],
            EncString::AesCbc256_HmacSha256_B64 { iv, mac, data } => vec![iv, data, mac],
            EncString::Rsa2048_OaepSha256_B64 { data } => vec![data],
            EncString::Rsa2048_OaepSha1_B64 { data } => vec![data],
            #[allow(deprecated)]
            EncString::Rsa2048_OaepSha256_HmacSha256_B64 { data } => vec![data],
            #[allow(deprecated)]
            EncString::Rsa2048_OaepSha1_HmacSha256_B64 { data } => vec![data],
        };

        let encoded_parts: Vec<String> = parts
            .iter()
            .map(|part| BASE64_ENGINE.encode(part))
            .collect();

        write!(f, "{}.{}", self.enc_type(), encoded_parts.join("|"))?;

        Ok(())
    }
}

impl<'de> Deserialize<'de> for EncString {
    fn deserialize<D>(deserializer: D) -> Result<Self, D::Error>
    where
        D: serde::Deserializer<'de>,
    {
        struct CSVisitor;
        impl Visitor<'_> for CSVisitor {
            type Value = EncString;

            fn expecting(&self, f: &mut std::fmt::Formatter) -> std::fmt::Result {
                write!(f, "a valid string")
            }

            fn visit_str<E>(self, v: &str) -> Result<Self::Value, E>
            where
                E: serde::de::Error,
            {
                EncString::from_str(v).map_err(|e| E::custom(format!("{:?}", e)))
            }
        }

        deserializer.deserialize_str(CSVisitor)
    }
}

impl serde::Serialize for EncString {
    fn serialize<S>(&self, serializer: S) -> Result<S::Ok, S::Error>
    where
        S: serde::Serializer,
    {
        serializer.serialize_str(&self.to_string())
    }
}

impl EncString {
    pub(crate) fn encrypt_aes256_hmac(
        data_dec: &[u8],
        mac_key: GenericArray<u8, U32>,
        key: GenericArray<u8, U32>,
    ) -> Result<EncString> {
        let (iv, mac, data) = super::encrypt_aes256_hmac(data_dec, mac_key, key)?;
        Ok(EncString::AesCbc256_HmacSha256_B64 { iv, mac, data })
    }

    /// The numerical representation of the encryption type of the [EncString].
    const fn enc_type(&self) -> u8 {
        match self {
            EncString::AesCbc256_B64 { .. } => 0,
            EncString::AesCbc128_HmacSha256_B64 { .. } => 1,
            EncString::AesCbc256_HmacSha256_B64 { .. } => 2,
            EncString::Rsa2048_OaepSha256_B64 { .. } => 3,
            EncString::Rsa2048_OaepSha1_B64 { .. } => 4,
            #[allow(deprecated)]
            EncString::Rsa2048_OaepSha256_HmacSha256_B64 { .. } => 5,
            #[allow(deprecated)]
            EncString::Rsa2048_OaepSha1_HmacSha256_B64 { .. } => 6,
        }
    }
}

fn invalid_len_error(expected: usize) -> impl Fn(Vec<u8>) -> EncStringParseError {
    move |e: Vec<_>| EncStringParseError::InvalidLength {
        expected,
        got: e.len(),
    }
}

impl LocateKey for EncString {}
impl KeyEncryptable<EncString> for &[u8] {
    fn encrypt_with_key(self, key: &SymmetricCryptoKey) -> Result<EncString> {
<<<<<<< HEAD
        super::encrypt_aes256_hmac(self, key.mac_key.ok_or(CryptoError::InvalidMac)?, &key.key)
=======
        EncString::encrypt_aes256_hmac(self, key.mac_key.ok_or(CryptoError::InvalidMac)?, key.key)
>>>>>>> 24f0dfdb
    }
}

impl KeyDecryptable<Vec<u8>> for EncString {
    fn decrypt_with_key(&self, key: &SymmetricCryptoKey) -> Result<Vec<u8>> {
        match self {
            EncString::AesCbc256_B64 { iv, data } => {
                let dec = decrypt_aes256(iv, data.clone(), &key.key)?;
                Ok(dec)
            }
            EncString::AesCbc128_HmacSha256_B64 { iv, mac, data } => {
                // TODO: SymmetricCryptoKey is designed to handle 32 byte keys only, but this variant uses a 16 byte key
                // This means the key+mac are going to be parsed as a single 32 byte key, at the moment we split it manually
                // When refactoring the key handling, this should be fixed.
                let enc_key = key.key[0..16].into();
                let mac_key = key.key[16..32].into();
                let dec = decrypt_aes128_hmac(iv, mac, data.clone(), mac_key, enc_key)?;
                Ok(dec)
            }
            EncString::AesCbc256_HmacSha256_B64 { iv, mac, data } => {
                let mac_key = key.mac_key.ok_or(CryptoError::InvalidMac)?;
                let dec = decrypt_aes256_hmac(iv, mac, data.clone(), &mac_key, &key.key)?;
                Ok(dec)
            }
            _ => Err(CryptoError::InvalidKey.into()),
        }
    }
}

impl KeyEncryptable<EncString> for String {
    fn encrypt_with_key(self, key: &SymmetricCryptoKey) -> Result<EncString> {
        self.as_bytes().encrypt_with_key(key)
    }
}

impl KeyDecryptable<String> for EncString {
    fn decrypt_with_key(&self, key: &SymmetricCryptoKey) -> Result<String> {
        let dec: Vec<u8> = self.decrypt_with_key(key)?;
        String::from_utf8(dec).map_err(|_| CryptoError::InvalidUtf8String.into())
    }
}

#[cfg(test)]
mod tests {
    use crate::crypto::{KeyDecryptable, KeyEncryptable, SymmetricCryptoKey};

    use super::EncString;

    #[test]
    fn test_enc_string_roundtrip() {
        let key = SymmetricCryptoKey::generate("test");

        let test_string = "encrypted_test_string".to_string();
        let cipher = test_string.clone().encrypt_with_key(&key).unwrap();

        let decrypted_str: String = cipher.decrypt_with_key(&key).unwrap();
        assert_eq!(decrypted_str, test_string);
    }

    #[test]
    fn test_enc_string_serialization() {
        #[derive(serde::Serialize, serde::Deserialize)]
        struct Test {
            key: EncString,
        }

        let cipher = "2.pMS6/icTQABtulw52pq2lg==|XXbxKxDTh+mWiN1HjH2N1w==|Q6PkuT+KX/axrgN9ubD5Ajk2YNwxQkgs3WJM0S0wtG8=";
        let serialized = format!("{{\"key\":\"{cipher}\"}}");

        let t = serde_json::from_str::<Test>(&serialized).unwrap();
        assert_eq!(t.key.enc_type(), 2);
        assert_eq!(t.key.to_string(), cipher);
        assert_eq!(serde_json::to_string(&t).unwrap(), serialized);
    }

    #[cfg(feature = "mobile")]
    #[test]
    fn test_enc_from_to_buffer() {
        let enc_str: &str = "2.pMS6/icTQABtulw52pq2lg==|XXbxKxDTh+mWiN1HjH2N1w==|Q6PkuT+KX/axrgN9ubD5Ajk2YNwxQkgs3WJM0S0wtG8=";
        let enc_string: EncString = enc_str.parse().unwrap();

        let enc_buf = enc_string.to_buffer().unwrap();

        assert_eq!(
            enc_buf,
            vec![
                2, 164, 196, 186, 254, 39, 19, 64, 0, 109, 186, 92, 57, 218, 154, 182, 150, 67,
                163, 228, 185, 63, 138, 95, 246, 177, 174, 3, 125, 185, 176, 249, 2, 57, 54, 96,
                220, 49, 66, 72, 44, 221, 98, 76, 209, 45, 48, 180, 111, 93, 118, 241, 43, 16, 211,
                135, 233, 150, 136, 221, 71, 140, 125, 141, 215
            ]
        );

        let enc_string_new = EncString::from_buffer(&enc_buf).unwrap();

        assert_eq!(enc_string_new.to_string(), enc_str)
    }
}<|MERGE_RESOLUTION|>--- conflicted
+++ resolved
@@ -335,7 +335,7 @@
     pub(crate) fn encrypt_aes256_hmac(
         data_dec: &[u8],
         mac_key: GenericArray<u8, U32>,
-        key: GenericArray<u8, U32>,
+        key: &GenericArray<u8, U32>,
     ) -> Result<EncString> {
         let (iv, mac, data) = super::encrypt_aes256_hmac(data_dec, mac_key, key)?;
         Ok(EncString::AesCbc256_HmacSha256_B64 { iv, mac, data })
@@ -367,11 +367,7 @@
 impl LocateKey for EncString {}
 impl KeyEncryptable<EncString> for &[u8] {
     fn encrypt_with_key(self, key: &SymmetricCryptoKey) -> Result<EncString> {
-<<<<<<< HEAD
-        super::encrypt_aes256_hmac(self, key.mac_key.ok_or(CryptoError::InvalidMac)?, &key.key)
-=======
-        EncString::encrypt_aes256_hmac(self, key.mac_key.ok_or(CryptoError::InvalidMac)?, key.key)
->>>>>>> 24f0dfdb
+        EncString::encrypt_aes256_hmac(self, key.mac_key.ok_or(CryptoError::InvalidMac)?, &key.key)
     }
 }
 
