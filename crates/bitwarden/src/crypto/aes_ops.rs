--- conflicted
+++ resolved
@@ -68,14 +68,9 @@
 ///
 /// A AesCbc256_B64 EncString
 #[allow(unused)]
-<<<<<<< HEAD
-pub fn encrypt_aes256(data_dec: &[u8], key: &GenericArray<u8, U32>) -> Result<EncString> {
-    let (iv, data) = encrypt_aes256_internal(data_dec, key);
-=======
-pub fn encrypt_aes256(data_dec: &[u8], key: GenericArray<u8, U32>) -> ([u8; 16], Vec<u8>) {
+pub fn encrypt_aes256(data_dec: &[u8], key: &GenericArray<u8, U32>) -> ([u8; 16], Vec<u8>) {
     let rng = rand::thread_rng();
     let (iv, data) = encrypt_aes256_internal(rng, data_dec, key);
->>>>>>> 24f0dfdb
 
     (iv, data)
 }
@@ -90,16 +85,10 @@
 pub fn encrypt_aes256_hmac(
     data_dec: &[u8],
     mac_key: GenericArray<u8, U32>,
-<<<<<<< HEAD
-    key: &GenericArray<u8, U32>,
-) -> Result<EncString> {
-    let (iv, data) = encrypt_aes256_internal(data_dec, key);
-=======
-    key: GenericArray<u8, U32>,
+    key: &GenericArray<u8, U32>,
 ) -> Result<([u8; 16], [u8; 32], Vec<u8>)> {
     let rng = rand::thread_rng();
     let (iv, data) = encrypt_aes256_internal(rng, data_dec, key);
->>>>>>> 24f0dfdb
     let mac = validate_mac(&mac_key, &iv, &data)?;
 
     Ok((iv, mac, data))
@@ -110,21 +99,14 @@
 /// Used internally by:
 /// - [encrypt_aes256]
 /// - [encrypt_aes256_hmac]
-<<<<<<< HEAD
-fn encrypt_aes256_internal(data_dec: &[u8], key: &GenericArray<u8, U32>) -> ([u8; 16], Vec<u8>) {
-    let mut iv = [0u8; 16];
-    rand::thread_rng().fill_bytes(&mut iv);
-    let data = cbc::Encryptor::<aes::Aes256>::new(key, &iv.into())
-=======
 fn encrypt_aes256_internal(
     mut rng: impl rand::RngCore,
     data_dec: &[u8],
-    key: GenericArray<u8, U32>,
+    key: &GenericArray<u8, U32>,
 ) -> ([u8; 16], Vec<u8>) {
     let mut iv = [0u8; 16];
     rng.fill_bytes(&mut iv);
     let data = cbc::Encryptor::<aes::Aes256>::new(&key, &iv.into())
->>>>>>> 24f0dfdb
         .encrypt_padded_vec_mut::<Pkcs7>(data_dec);
 
     (iv, data)
