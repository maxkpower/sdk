--- conflicted
+++ resolved
@@ -61,17 +61,10 @@
     rng.fill(&mut user_key);
 
     let stretched_key = stretch_master_key(master_key)?;
-<<<<<<< HEAD
-    let protected = encrypt_aes256_hmac(
+    let protected = EncString::encrypt_aes256_hmac(
         &user_key,
         stretched_key.mac_key.unwrap(),
         &stretched_key.key,
-=======
-    let protected = EncString::encrypt_aes256_hmac(
-        &user_key,
-        stretched_key.mac_key.unwrap(),
-        stretched_key.key,
->>>>>>> 24f0dfdb
     )?;
 
     let u: &[u8] = &user_key;
