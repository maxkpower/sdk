--- conflicted
+++ resolved
@@ -1,6 +1,9 @@
 use std::{fmt::Display, str::FromStr};
 
 use base64::{engine::general_purpose::STANDARD, Engine};
+// This module is a workaround to avoid deprecated warnings that come from the ZeroizeOnDrop
+// macro expansion
+pub use internal::AsymmetricEncString;
 use rsa::Oaep;
 use serde::Deserialize;
 
@@ -9,25 +12,21 @@
     error::{CryptoError, EncStringParseError, Result},
     AsymmetricCryptoKey, KeyDecryptable,
 };
-
-<<<<<<< HEAD
-// This module is a workaround to avoid deprecated warnings that come from the ZeroizeOnDrop macro expansion
-pub use internal::AsymmetricEncString;
 #[allow(deprecated)]
 mod internal {
     /// # Encrypted string primitive
     ///
-    /// [AsymmetricEncString] is a Bitwarden specific primitive that represents an asymmetrically encrypted string.
-    /// They are used together with the KeyDecryptable and KeyEncryptable traits to encrypt and decrypt data using
-    /// [crate::AsymmetricCryptoKey]s.
-    ///
-    /// The flexibility of the [AsymmetricEncString] type allows for different encryption algorithms to be used
-    /// which is represented by the different variants of the enum.
+    /// [AsymmetricEncString] is a Bitwarden specific primitive that represents an asymmetrically
+    /// encrypted string. They are used together with the KeyDecryptable and KeyEncryptable
+    /// traits to encrypt and decrypt data using [crate::AsymmetricCryptoKey]s.
+    ///
+    /// The flexibility of the [AsymmetricEncString] type allows for different encryption algorithms
+    /// to be used which is represented by the different variants of the enum.
     ///
     /// ## Note
     ///
-    /// For backwards compatibility we will rarely if ever be able to remove support for decrypting old
-    /// variants, but we should be opinionated in which variants are used for encrypting.
+    /// For backwards compatibility we will rarely if ever be able to remove support for decrypting
+    /// old variants, but we should be opinionated in which variants are used for encrypting.
     ///
     /// ## Variants
     /// - [Rsa2048_OaepSha256_B64](AsymmetricEncString::Rsa2048_OaepSha256_B64)
@@ -35,8 +34,8 @@
     ///
     /// ## Serialization
     ///
-    /// [AsymmetricEncString] implements [std::fmt::Display] and [std::str::FromStr] to allow for easy serialization and uses a
-    /// custom scheme to represent the different variants.
+    /// [AsymmetricEncString] implements [std::fmt::Display] and [std::str::FromStr] to allow for
+    /// easy serialization and uses a custom scheme to represent the different variants.
     ///
     /// The scheme is one of the following schemes:
     /// - `[type].[data]`
@@ -58,50 +57,6 @@
         #[deprecated]
         Rsa2048_OaepSha1_HmacSha256_B64 { data: Vec<u8>, mac: Vec<u8> },
     }
-=======
-/// # Encrypted string primitive
-///
-/// [AsymmetricEncString] is a Bitwarden specific primitive that represents an asymmetrically
-/// encrypted string. They are used together with the KeyDecryptable and KeyEncryptable traits to
-/// encrypt and decrypt data using [AsymmetricCryptoKey]s.
-///
-/// The flexibility of the [AsymmetricEncString] type allows for different encryption algorithms to
-/// be used which is represented by the different variants of the enum.
-///
-/// ## Note
-///
-/// For backwards compatibility we will rarely if ever be able to remove support for decrypting old
-/// variants, but we should be opinionated in which variants are used for encrypting.
-///
-/// ## Variants
-/// - [Rsa2048_OaepSha256_B64](AsymmetricEncString::Rsa2048_OaepSha256_B64)
-/// - [Rsa2048_OaepSha1_B64](AsymmetricEncString::Rsa2048_OaepSha1_B64)
-///
-/// ## Serialization
-///
-/// [AsymmetricEncString] implements [Display] and [FromStr] to allow for easy serialization and
-/// uses a custom scheme to represent the different variants.
-///
-/// The scheme is one of the following schemes:
-/// - `[type].[data]`
-///
-/// Where:
-/// - `[type]`: is a digit number representing the variant.
-/// - `[data]`: is the encrypted data.
-#[derive(Clone)]
-#[allow(unused, non_camel_case_types)]
-pub enum AsymmetricEncString {
-    /// 3
-    Rsa2048_OaepSha256_B64 { data: Vec<u8> },
-    /// 4
-    Rsa2048_OaepSha1_B64 { data: Vec<u8> },
-    /// 5
-    #[deprecated]
-    Rsa2048_OaepSha256_HmacSha256_B64 { data: Vec<u8>, mac: Vec<u8> },
-    /// 6
-    #[deprecated]
-    Rsa2048_OaepSha1_HmacSha256_B64 { data: Vec<u8>, mac: Vec<u8> },
->>>>>>> ae32c8d2
 }
 
 /// To avoid printing sensitive information, [AsymmetricEncString] debug prints to
