use std::{fs::File, io::Write};

use anyhow::Result;
use itertools::Itertools;
use schemars::{schema::RootSchema, schema_for};

/// Creates a json schema file for any type passed in using Schemars. The filename and path of the generated
/// schema file is derived from the namespace passed into the macro or supplied as the first argument.
///
/// The schema filename is given by the last namespace element and trims off any `>` characters.
/// This means the filename will represent the last _generic_ type of the type given.
///
/// The schema path is rooted at the current working directory.
///
/// # Usage
///
/// ## Fully generated
///
/// Subpath is equal to the namespace except the last two elements, which are assumed to be
/// a filename and struct name.
///
/// Min namespace length is currently 3.
///
/// ### Examples
///
/// ```
/// write_schema_for!(request::command::Command);
/// ```
/// will generate `Command.json` at `{{pwd}}/request/Command.json`
///
/// ```
/// write_schema_for!(response::two_factor_login_response::two_factor_providers::TwoFactorProviders);
/// ```
/// will generate `TwoFactorProviders.json` at `{{pwd}}/response/two_factor_login_response/TwoFactorProviders.json`
///
/// ## Path specified
///
/// You can also specify a custom path and type, separated by a comman
///
/// ### Examples
///
/// ```
/// write_schema_for!("path/to/folder", Request<Response>);
/// ```
/// will generate `Response.json` at `{{pwd}}/path/to/folder/Response.json`
macro_rules! write_schema_for {
    ($type:ty) => {
        let schema = schema_for!($type);

        let type_name = stringify!($type);
        let path: Vec<&str> = type_name.split("::").collect();
        let dir_path =
            String::from("support/schemas/") + &path.iter().take(path.len() - 2).join("/");

        write_schema(schema, dir_path, type_name.to_string())?;
    };
    ($path:literal, $type:ty) => {
        let schema = schema_for!($type);

        write_schema(
            schema,
            String::from("support/schemas/") + $path,
            stringify!($type).to_string(),
        )?;
    };
}

macro_rules! write_schema_for_response {
    ( $($type:ty),+ $(,)? ) => {
        $( write_schema_for!("response", bitwarden_json::response::Response<$type>); )+
    };
}

fn write_schema(schema: RootSchema, dir_path: String, type_name: String) -> Result<()> {
    let file_name = type_name
        .split("::")
        .last()
        .unwrap()
        .to_string()
        .trim_end_matches('>')
        .to_string()
        + ".json";

    let content = serde_json::to_string_pretty(&schema)?;
    let _ = std::fs::create_dir_all(&dir_path);
    let mut file = File::create(format!("{}/{}", dir_path, file_name))?;
    writeln!(&mut file, "{}", &content)?;
    Ok(())
}

fn main() -> Result<()> {
    // Input types for new Client
    write_schema_for!(bitwarden::client::client_settings::ClientSettings);
    // Input types for Client::run_command
    write_schema_for!(bitwarden_json::command::Command);

    // Output types for Client::run_command
    // Only add structs which are direct results of SDK commands.
    write_schema_for_response! {
        bitwarden::auth::response::ApiKeyLoginResponse,
        bitwarden::auth::response::PasswordLoginResponse,
        bitwarden::secrets_manager::secrets::SecretIdentifiersResponse,
        bitwarden::secrets_manager::secrets::SecretResponse,
        bitwarden::secrets_manager::secrets::SecretsDeleteResponse,
    };

    // Same as above, but for the internal feature
    #[cfg(feature = "internal")]
    write_schema_for_response! {
<<<<<<< HEAD
        auth::response::PasswordLoginResponse,
        auth::response::ApiKeyLoginResponse,
        response::user_api_key_response::UserApiKeyResponse,
        response::secrets_response::SecretResponse,
        response::secrets_response::SecretIdentifiersResponse,
        response::secrets_response::SecretIdentifierResponse,
        response::secrets_response::SecretsDeleteResponse,
        response::secrets_response::SecretDeleteResponse,
=======
        bitwarden::platform::SyncResponse,
        bitwarden::platform::UserApiKeyResponse,
>>>>>>> eb8d3c83
    };

    Ok(())
}<|MERGE_RESOLUTION|>--- conflicted
+++ resolved
@@ -107,19 +107,7 @@
     // Same as above, but for the internal feature
     #[cfg(feature = "internal")]
     write_schema_for_response! {
-<<<<<<< HEAD
-        auth::response::PasswordLoginResponse,
-        auth::response::ApiKeyLoginResponse,
-        response::user_api_key_response::UserApiKeyResponse,
-        response::secrets_response::SecretResponse,
-        response::secrets_response::SecretIdentifiersResponse,
-        response::secrets_response::SecretIdentifierResponse,
-        response::secrets_response::SecretsDeleteResponse,
-        response::secrets_response::SecretDeleteResponse,
-=======
-        bitwarden::platform::SyncResponse,
         bitwarden::platform::UserApiKeyResponse,
->>>>>>> eb8d3c83
     };
 
     Ok(())
