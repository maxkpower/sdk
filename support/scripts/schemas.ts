--- conflicted
+++ resolved
@@ -62,7 +62,8 @@
     },
   });
 
-<<<<<<< HEAD
+  writeToFile("./languages/csharp/Bitwarden.Sdk/schemas.cs", csharp.lines);
+  
   writeToFile("./languages/csharp/schemas.cs", csharp.lines);
 
   const go = await quicktype({
@@ -73,9 +74,7 @@
     },
   });
   writeToFile("./languages/go/schema.go", go.lines);
-=======
-  writeToFile("./languages/csharp/Bitwarden.Sdk/schemas.cs", csharp.lines);
->>>>>>> 6859c5b7
+
 }
 
 main();
